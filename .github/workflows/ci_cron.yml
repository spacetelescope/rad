name: Weekly cron

on:
  schedule:
    # Weekly Monday 6AM build
    - cron: "0 0 * * 1"
  pull_request:
    # We also want this workflow triggered if the `Weekly CI` label is
    # added or present when PR is updated
    types:
      - synchronize
      - labeled
  push:
    tags: "*"
  workflow_dispatch:

jobs:
  test:
    uses: OpenAstronomy/github-actions-workflows/.github/workflows/tox.yml@v1
    if: (github.repository == 'spacetelescope/rad' && (github.event_name == 'schedule' || github.event_name == 'push' || github.event_name == 'workflow_dispatch' || contains(github.event.pull_request.labels.*.name, 'Weekly CI')))
    with:
      envs: |
        - macos: py39-xdist
        - macos: py310-xdist
<<<<<<< HEAD
        - linux: py312-xdist-devdeps
=======
        - linux: py312-devdeps-xdist
>>>>>>> 63729fb6
<|MERGE_RESOLUTION|>--- conflicted
+++ resolved
@@ -22,8 +22,4 @@
       envs: |
         - macos: py39-xdist
         - macos: py310-xdist
-<<<<<<< HEAD
-        - linux: py312-xdist-devdeps
-=======
-        - linux: py312-devdeps-xdist
->>>>>>> 63729fb6
+        - linux: py312-devdeps-xdist