--- conflicted
+++ resolved
@@ -25,16 +25,6 @@
 def schema(request):
     return yaml.safe_load(asdf.get_config().resource_manager[request.param])
 
-
-<<<<<<< HEAD
-@pytest.fixture(scope="session", params=[u for u in SCHEMA_URIS if u.split("/")[-1] not in [
-    "ref_common-1.0.0", "common-1.0.0", "basic-1.0.0"]])
-def tag_schema(request):
-    return yaml.safe_load(asdf.get_config().resource_manager[request.param])
-
-
-=======
->>>>>>> 177898a5
 @pytest.fixture(scope="session")
 def valid_tag_uris(manifest):
     uris = {t["tag_uri"] for t in manifest["tags"]}
