--- conflicted
+++ resolved
@@ -9,19 +9,16 @@
   gte: 1.1.0
 tags:
 # Object Modules
-<<<<<<< HEAD
 - tag_uri: asdf://stsci.edu/datamodels/roman/tags/l1_face_guidewindow-1.0.0
   schema_uri: asdf://stsci.edu/datamodels/roman/schemas/l1_face_guidewindow-1.0.0
   title: Level 1 FACE Guide Star Window Information schema
   description: |-
     Level 1 FACE Guide Star Window Information schema
-=======
 - tag_uri: asdf://stsci.edu/datamodels/roman/tags/l1_detector_guidewindow-1.0.0
   schema_uri: asdf://stsci.edu/datamodels/roman/schemas/l1_detector_guidewindow-1.0.0
   title: Level 1 Detector Guide Star Window Information schema
   description: |-
     Level 1 Detector Guide Star Window Information schema
->>>>>>> 85973f9f
 - tag_uri: asdf://stsci.edu/datamodels/roman/tags/guidewindow-1.1.0
   schema_uri: asdf://stsci.edu/datamodels/roman/schemas/guidewindow-1.1.0
   title: Guide window schema
