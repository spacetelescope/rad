%YAML 1.1
---
id: asdf://stsci.edu/datamodels/roman/manifests/datamodels-1.0
extension_uri: asdf://stsci.edu/datamodels/roman/extensions/datamodels-1.0
title: Datamodels extension 1.0
description: |-
  A set of tags for serializing STScI Roman datamodels.
asdf_standard_requirement:
  gte: 1.1.0
tags:
# Object Modules
- tag_uri: asdf://stsci.edu/datamodels/roman/tags/wfi_science_raw-1.0.0
  schema_uri: asdf://stsci.edu/datamodels/roman/schemas/wfi_science_raw-1.0.0
  title: Roman WFI Raw Science Data datamodel
  description: |-
    Basic Roman Raw Science
- tag_uri: asdf://stsci.edu/datamodels/roman/tags/wfi_image-1.0.0
  schema_uri: asdf://stsci.edu/datamodels/roman/schemas/wfi_image-1.0.0
  title: Wfi level 2 image information
  description: |-
    Wfi level 2 image information
- tag_uri: asdf://stsci.edu/datamodels/roman/tags/wfi_mode-1.0.0
  schema_uri: asdf://stsci.edu/datamodels/roman/schemas/wfi_mode-1.0.0
  title: Roman WFI Instrument Mode
  description: |-
    Roman WFI Instrument
- tag_uri: asdf://stsci.edu/datamodels/roman/tags/pixelarea-1.0.0
  schema_uri: asdf://stsci.edu/datamodels/roman/schemas/pixelarea-1.0.0
  title: Pixel area array
  description: |-
    The schema for the pixel area array
# Helper Object Modules
- tag_uri: asdf://stsci.edu/datamodels/roman/tags/dq_def-1.0.0
  schema_uri: asdf://stsci.edu/datamodels/roman/schemas/dq_def-1.0.0
  title: DQ Flag definition schema
  description: |-
    DQ Flag definition schema
# Metadata Modules
- tag_uri: asdf://stsci.edu/datamodels/roman/tags/exposure-1.0.0
  schema_uri: asdf://stsci.edu/datamodels/roman/schemas/exposure-1.0.0
  title: Exposure information
  description: |-
    Exposure information
- tag_uri: asdf://stsci.edu/datamodels/roman/tags/program-1.0.0
  schema_uri: asdf://stsci.edu/datamodels/roman/schemas/program-1.0.0
  title: Xprogram information
  description: |-
    Xprogram information
- tag_uri: asdf://stsci.edu/datamodels/roman/tags/observation-1.0.0
  schema_uri: asdf://stsci.edu/datamodels/roman/schemas/observation-1.0.0
  title: Observation information
  description: |-
    Observation information
- tag_uri: asdf://stsci.edu/datamodels/roman/tags/ephemeris-1.0.0
  schema_uri: asdf://stsci.edu/datamodels/roman/schemas/ephemeris-1.0.0
  title: Ephemeris information
  description: |-
    Ephemeris information
- tag_uri: asdf://stsci.edu/datamodels/roman/tags/visit-1.0.0
  schema_uri: asdf://stsci.edu/datamodels/roman/schemas/visit-1.0.0
  title: Visit information
  description: |-
    Visit information
- tag_uri: asdf://stsci.edu/datamodels/roman/tags/photometry-1.0.0
  schema_uri: asdf://stsci.edu/datamodels/roman/schemas/photometry-1.0.0
  title: Photometry information
  description: |-
    Photometry information
- tag_uri: asdf://stsci.edu/datamodels/roman/tags/coordinates-1.0.0
  schema_uri: asdf://stsci.edu/datamodels/roman/schemas/coordinates-1.0.0
  title: Coordinate frame information
  description: |-
    Coordinate frame information
- tag_uri: asdf://stsci.edu/datamodels/roman/tags/aperture-1.0.0
  schema_uri: asdf://stsci.edu/datamodels/roman/schemas/aperture-1.0.0
  title: Aperture information
  description: |-
    Aperture information
- tag_uri: asdf://stsci.edu/datamodels/roman/tags/pointing-1.0.0
  schema_uri: asdf://stsci.edu/datamodels/roman/schemas/pointing-1.0.0
  title: Spacecraft Pointing information
  description: |-
    Spacecraft Pointing information
- tag_uri: asdf://stsci.edu/datamodels/roman/tags/target-1.0.0
  schema_uri: asdf://stsci.edu/datamodels/roman/schemas/target-1.0.0
  title: Target information
  description: |-
    Target information
- tag_uri: asdf://stsci.edu/datamodels/roman/tags/velocity_aberration-1.0.0
  schema_uri: asdf://stsci.edu/datamodels/roman/schemas/velocity_aberration-1.0.0
  title: Velocity aberration information
  description: |-
    Velocity aberration information
- tag_uri: asdf://stsci.edu/datamodels/roman/tags/wcsinfo-1.0.0
  schema_uri: asdf://stsci.edu/datamodels/roman/schemas/wcsinfo-1.0.0
  title: Wcsinfo information
  description: |-
    Wcsinfo information
- tag_uri: asdf://stsci.edu/datamodels/roman/tags/guidestar-1.0.0
  schema_uri: asdf://stsci.edu/datamodels/roman/schemas/guidestar-1.0.0
  title: Guidestar information
  description: |-
    Guidestar information
- tag_uri: asdf://stsci.edu/datamodels/roman/tags/cal_step-1.0.0
  schema_uri: asdf://stsci.edu/datamodels/roman/schemas/cal_step-1.0.0
  title: Calibration Step status information
  description: |-
    Calibration Step status information
# Reference Metadata Module
- tag_uri: asdf://stsci.edu/datamodels/roman/tags/reference_files/ref_common-1.0.0
  schema_uri: asdf://stsci.edu/datamodels/roman/schemas/reference_files/ref_common-1.0.0
  title: Common reference metadata properties
  description: |-
    Common reference metadata properties
# Reference Modules
- tag_uri: asdf://stsci.edu/datamodels/roman/tags/reference_files/dark-1.0.0
  schema_uri: asdf://stsci.edu/datamodels/roman/schemas/reference_files/dark-1.0.0
  title: Dark reference schema
  description: |-
    Dark reference schema
- tag_uri: asdf://stsci.edu/datamodels/roman/tags/reference_files/flat-1.0.0
  schema_uri: asdf://stsci.edu/datamodels/roman/schemas/reference_files/flat-1.0.0
  title: Flat reference schema
  description: |-
<<<<<<< HEAD
    flat field information
- tag_uri: asdf://stsci.edu/datamodels/roman/tags/reference_files/gain-1.0.0
  schema_uri: asdf://stsci.edu/datamodels/roman/schemas/reference_files/gain-1.0.0
  title: Gain reference schema
  description: |-
    Gain reference schema
- tag_uri: asdf://stsci.edu/datamodels/roman/tags/reference_files/mask-1.0.0
  schema_uri: asdf://stsci.edu/datamodels/roman/schemas/reference_files/mask-1.0.0
  title: DQ Mask reference schema
  description: |-
    DQ Mask reference schema
- tag_uri: asdf://stsci.edu/datamodels/roman/tags/reference_files/readnoise-1.0.0
  schema_uri: asdf://stsci.edu/datamodels/roman/schemas/reference_files/readnoise-1.0.0
  title: Read noise reference schema
  description: |-
    Read noise reference schema
=======
    Flat reference schema
>>>>>>> 65d6a56f
...<|MERGE_RESOLUTION|>--- conflicted
+++ resolved
@@ -106,12 +106,6 @@
   title: Calibration Step status information
   description: |-
     Calibration Step status information
-# Reference Metadata Module
-- tag_uri: asdf://stsci.edu/datamodels/roman/tags/reference_files/ref_common-1.0.0
-  schema_uri: asdf://stsci.edu/datamodels/roman/schemas/reference_files/ref_common-1.0.0
-  title: Common reference metadata properties
-  description: |-
-    Common reference metadata properties
 # Reference Modules
 - tag_uri: asdf://stsci.edu/datamodels/roman/tags/reference_files/dark-1.0.0
   schema_uri: asdf://stsci.edu/datamodels/roman/schemas/reference_files/dark-1.0.0
@@ -122,8 +116,7 @@
   schema_uri: asdf://stsci.edu/datamodels/roman/schemas/reference_files/flat-1.0.0
   title: Flat reference schema
   description: |-
-<<<<<<< HEAD
-    flat field information
+    Flat field information
 - tag_uri: asdf://stsci.edu/datamodels/roman/tags/reference_files/gain-1.0.0
   schema_uri: asdf://stsci.edu/datamodels/roman/schemas/reference_files/gain-1.0.0
   title: Gain reference schema
@@ -139,7 +132,4 @@
   title: Read noise reference schema
   description: |-
     Read noise reference schema
-=======
-    Flat reference schema
->>>>>>> 65d6a56f
 ...