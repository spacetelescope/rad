%YAML 1.1
---
id: asdf://stsci.edu/datamodels/roman/manifests/datamodels-1.0
extension_uri: asdf://stsci.edu/datamodels/roman/extensions/datamodels-1.0
title: Datamodels extension 1.0
description: |-
  A set of tags for serializing STScI Roman datamodels.
asdf_standard_requirement:
  gte: 1.1.0
tags:
# Object Modules
- tag_uri: asdf://stsci.edu/datamodels/roman/tags/guidewindow-1.0.0
  schema_uri: asdf://stsci.edu/datamodels/roman/schemas/guidewindow-1.0.0
  title: Guide window schema
  description: |-
    Guide window schema
- tag_uri: asdf://stsci.edu/datamodels/roman/tags/ramp-1.0.0
  schema_uri: asdf://stsci.edu/datamodels/roman/schemas/ramp-1.0.0
  title: Ramp schema
  description: |-
    Ramp schema
- tag_uri: asdf://stsci.edu/datamodels/roman/tags/ramp_fit_output-1.0.0
  schema_uri: asdf://stsci.edu/datamodels/roman/schemas/ramp_fit_output-1.0.0
  title: Ramp fit output schema
  description: |-
    Ramp fit output schema
- tag_uri: asdf://stsci.edu/datamodels/roman/tags/wfi_science_raw-1.0.0
  schema_uri: asdf://stsci.edu/datamodels/roman/schemas/wfi_science_raw-1.0.0
  title: Roman WFI Raw Science Data datamodel
  description: |-
    Basic Roman Raw Science
- tag_uri: asdf://stsci.edu/datamodels/roman/tags/wfi_image-1.0.0
  schema_uri: asdf://stsci.edu/datamodels/roman/schemas/wfi_image-1.0.0
  title: Wfi level 2 image information
  description: |-
    Wfi level 2 image information
- tag_uri: asdf://stsci.edu/datamodels/roman/tags/wfi_mode-1.0.0
  schema_uri: asdf://stsci.edu/datamodels/roman/schemas/wfi_mode-1.0.0
  title: Roman WFI Instrument Mode
  description: |-
    Roman WFI Instrument
- tag_uri: asdf://stsci.edu/datamodels/roman/tags/pixelarea-1.0.0
  schema_uri: asdf://stsci.edu/datamodels/roman/schemas/pixelarea-1.0.0
  title: Pixel area array
  description: |-
    The schema for the pixel area array
# Metadata Modules
- tag_uri: asdf://stsci.edu/datamodels/roman/tags/exposure-1.0.0
  schema_uri: asdf://stsci.edu/datamodels/roman/schemas/exposure-1.0.0
  title: Exposure information
  description: |-
    Exposure information
- tag_uri: asdf://stsci.edu/datamodels/roman/tags/program-1.0.0
  schema_uri: asdf://stsci.edu/datamodels/roman/schemas/program-1.0.0
  title: Xprogram information
  description: |-
    Xprogram information
- tag_uri: asdf://stsci.edu/datamodels/roman/tags/observation-1.0.0
  schema_uri: asdf://stsci.edu/datamodels/roman/schemas/observation-1.0.0
  title: Observation information
  description: |-
    Observation information
- tag_uri: asdf://stsci.edu/datamodels/roman/tags/ephemeris-1.0.0
  schema_uri: asdf://stsci.edu/datamodels/roman/schemas/ephemeris-1.0.0
  title: Ephemeris information
  description: |-
    Ephemeris information
- tag_uri: asdf://stsci.edu/datamodels/roman/tags/visit-1.0.0
  schema_uri: asdf://stsci.edu/datamodels/roman/schemas/visit-1.0.0
  title: Visit information
  description: |-
    Visit information
- tag_uri: asdf://stsci.edu/datamodels/roman/tags/photometry-1.0.0
  schema_uri: asdf://stsci.edu/datamodels/roman/schemas/photometry-1.0.0
  title: Photometry information
  description: |-
    Photometry information
- tag_uri: asdf://stsci.edu/datamodels/roman/tags/coordinates-1.0.0
  schema_uri: asdf://stsci.edu/datamodels/roman/schemas/coordinates-1.0.0
  title: Coordinate frame information
  description: |-
    Coordinate frame information
- tag_uri: asdf://stsci.edu/datamodels/roman/tags/aperture-1.0.0
  schema_uri: asdf://stsci.edu/datamodels/roman/schemas/aperture-1.0.0
  title: Aperture information
  description: |-
    Aperture information
- tag_uri: asdf://stsci.edu/datamodels/roman/tags/pointing-1.0.0
  schema_uri: asdf://stsci.edu/datamodels/roman/schemas/pointing-1.0.0
  title: Spacecraft Pointing information
  description: |-
    Spacecraft Pointing information
- tag_uri: asdf://stsci.edu/datamodels/roman/tags/target-1.0.0
  schema_uri: asdf://stsci.edu/datamodels/roman/schemas/target-1.0.0
  title: Target information
  description: |-
    Target information
- tag_uri: asdf://stsci.edu/datamodels/roman/tags/velocity_aberration-1.0.0
  schema_uri: asdf://stsci.edu/datamodels/roman/schemas/velocity_aberration-1.0.0
  title: Velocity aberration information
  description: |-
    Velocity aberration information
- tag_uri: asdf://stsci.edu/datamodels/roman/tags/wcsinfo-1.0.0
  schema_uri: asdf://stsci.edu/datamodels/roman/schemas/wcsinfo-1.0.0
  title: Wcsinfo information
  description: |-
    Wcsinfo information
- tag_uri: asdf://stsci.edu/datamodels/roman/tags/guidestar-1.0.0
  schema_uri: asdf://stsci.edu/datamodels/roman/schemas/guidestar-1.0.0
  title: Guidestar information
  description: |-
    Guidestar information
- tag_uri: asdf://stsci.edu/datamodels/roman/tags/cal_step-1.0.0
  schema_uri: asdf://stsci.edu/datamodels/roman/schemas/cal_step-1.0.0
  title: Calibration Step status information
  description: |-
    Calibration Step status information
# Reference Modules
- tag_uri: asdf://stsci.edu/datamodels/roman/tags/reference_files/dark-1.0.0
  schema_uri: asdf://stsci.edu/datamodels/roman/schemas/reference_files/dark-1.0.0
  title: Dark reference schema
  description: |-
    Dark reference schema
- tag_uri: asdf://stsci.edu/datamodels/roman/tags/reference_files/distortion-1.0.0
  schema_uri: asdf://stsci.edu/datamodels/roman/schemas/reference_files/distortion-1.0.0
  title: Distortion reference schema
  description: |-
    Distortion reference schema
- tag_uri: asdf://stsci.edu/datamodels/roman/tags/reference_files/flat-1.0.0
  schema_uri: asdf://stsci.edu/datamodels/roman/schemas/reference_files/flat-1.0.0
  title: Flat reference schema
  description: |-
    Flat field information
- tag_uri: asdf://stsci.edu/datamodels/roman/tags/reference_files/gain-1.0.0
  schema_uri: asdf://stsci.edu/datamodels/roman/schemas/reference_files/gain-1.0.0
  title: Gain reference schema
  description: |-
    Gain reference schema
<<<<<<< HEAD
- tag_uri: asdf://stsci.edu/datamodels/roman/tags/reference_files/inverse_linearity-1.0.0
  schema_uri: asdf://stsci.edu/datamodels/roman/schemas/reference_files/inverse_linearity-1.0.0
  title: Inverse linearity correction reference schema
  description: |-
    Inverse linearity correction reference schema
=======
- tag_uri: asdf://stsci.edu/datamodels/roman/tags/reference_files/ipc-1.0.0
  schema_uri: asdf://stsci.edu/datamodels/roman/schemas/reference_files/ipc-1.0.0
  title: IPC kernel reference schema
  description: |-
    IPC kernel reference schema
>>>>>>> 110d77e5
- tag_uri: asdf://stsci.edu/datamodels/roman/tags/reference_files/linearity-1.0.0
  schema_uri: asdf://stsci.edu/datamodels/roman/schemas/reference_files/linearity-1.0.0
  title: Linearity correction reference schema
  description: |-
    Linearity correction reference schema
- tag_uri: asdf://stsci.edu/datamodels/roman/tags/reference_files/mask-1.0.0
  schema_uri: asdf://stsci.edu/datamodels/roman/schemas/reference_files/mask-1.0.0
  title: DQ Mask reference schema
  description: |-
    DQ Mask reference schema
- tag_uri: asdf://stsci.edu/datamodels/roman/tags/reference_files/pixelarea-1.0.0
  schema_uri: asdf://stsci.edu/datamodels/roman/schemas/reference_files/pixelarea-1.0.0
  title: Pixel area reference schema
  description: |-
    Pixel area reference schema
- tag_uri: asdf://stsci.edu/datamodels/roman/tags/reference_files/readnoise-1.0.0
  schema_uri: asdf://stsci.edu/datamodels/roman/schemas/reference_files/readnoise-1.0.0
  title: Read noise reference schema
  description: |-
    Read noise reference schema
- tag_uri: asdf://stsci.edu/datamodels/roman/tags/reference_files/saturation-1.0.0
  schema_uri: asdf://stsci.edu/datamodels/roman/schemas/reference_files/saturation-1.0.0
  title: Saturation reference schema
  description: |-
    Saturation reference schema
- tag_uri: asdf://stsci.edu/datamodels/roman/tags/reference_files/superbias-1.0.0
  schema_uri: asdf://stsci.edu/datamodels/roman/schemas/reference_files/superbias-1.0.0
  title: Super-bias reference schema
  description: |-
    Super-bias reference schema
- tag_uri: asdf://stsci.edu/datamodels/roman/tags/reference_files/wfi_img_photom-1.0.0
  schema_uri: asdf://stsci.edu/datamodels/roman/schemas/reference_files/wfi_img_photom-1.0.0
  title: WFI imaging photometric flux conversion data model
  description: |-
    WFI imaging photometric flux conversion data model
# Misc
- tag_uri: asdf://stsci.edu/datamodels/roman/tags/associations-1.0.0
  schema_uri: asdf://stsci.edu/datamodels/roman/schemas/associations-1.0.0
  title: Association table
  description: |-
    Association table
- tag_uri: asdf://stsci.edu/datamodels/roman/tags/cal_logs-1.0.0
  schema_uri: asdf://stsci.edu/datamodels/roman/schemas/cal_logs-1.0.0
  title: Calibration log messages
  description: |-
    Calibration log message
- tag_uri: asdf://stsci.edu/datamodels/roman/tags/ref_file-1.0.0
  schema_uri: asdf://stsci.edu/datamodels/roman/schemas/ref_file-1.0.0
  title: Calibration reference file names.
  description: |-
    Calibration reference file names.
# Tagged Scalars
- tag_uri: asdf://stsci.edu/datamodels/roman/tags/calibration_software_version-1.0.0
  schema_uri: asdf://stsci.edu/datamodels/roman/schemas/tagged_scalars/calibration_software_version-1.0.0
  title: Calibration software version
  description: |-
    Calibration software version number
- tag_uri: asdf://stsci.edu/datamodels/roman/tags/filename-1.0.0
  schema_uri: asdf://stsci.edu/datamodels/roman/schemas/tagged_scalars/filename-1.0.0
  title: Name of the file
  description: |-
    Name of the file
- tag_uri: asdf://stsci.edu/datamodels/roman/tags/file_date-1.0.0
  schema_uri: asdf://stsci.edu/datamodels/roman/schemas/tagged_scalars/file_date-1.0.0
  title: Date this file was created (UTC)
  description: |-
    Date this file was created (UTC)
- tag_uri: asdf://stsci.edu/datamodels/roman/tags/model_type-1.0.0
  schema_uri: asdf://stsci.edu/datamodels/roman/schemas/tagged_scalars/model_type-1.0.0
  title: Type of data model
  description: |-
    Type of data model
- tag_uri: asdf://stsci.edu/datamodels/roman/tags/origin-1.0.0
  schema_uri: asdf://stsci.edu/datamodels/roman/schemas/tagged_scalars/origin-1.0.0
  title: Organization responsible for creating file
  description: |-
    Organization responsible for creating file
- tag_uri: asdf://stsci.edu/datamodels/roman/tags/prd_software_version-1.0.0
  schema_uri: asdf://stsci.edu/datamodels/roman/schemas/tagged_scalars/prd_software_version-1.0.0
  title: S&OC PRD version number used in data processing
  description: |-
    S&OC PRD version number used in data processing
- tag_uri: asdf://stsci.edu/datamodels/roman/tags/sdf_software_version-1.0.0
  schema_uri: asdf://stsci.edu/datamodels/roman/schemas/tagged_scalars/sdf_software_version-1.0.0
  title: SDF software version number
  description: |-
    SDF software version number
- tag_uri: asdf://stsci.edu/datamodels/roman/tags/telescope-1.0.0
  schema_uri: asdf://stsci.edu/datamodels/roman/schemas/tagged_scalars/telescope-1.0.0
  title: Telescope used to acquire the data
  description: |-
    Telescope used to acquire the data
- tag_uri: asdf://stsci.edu/datamodels/roman/tags/unit-1.0.0
  schema_uri: asdf://stsci.edu/datamodels/roman/schemas/unit/unit-1.0.0
  title: Special Units used by Roman
  description: |-
    This represents the units used by Roman which are not part of
    [VOUnit syntax, Version 1.0](http://www.ivoa.net/documents/VOUnits/index.html).

    The specific non-VOUnit units used by Roman will be checked/enforced by the
    converter.
...<|MERGE_RESOLUTION|>--- conflicted
+++ resolved
@@ -136,19 +136,16 @@
   title: Gain reference schema
   description: |-
     Gain reference schema
-<<<<<<< HEAD
 - tag_uri: asdf://stsci.edu/datamodels/roman/tags/reference_files/inverse_linearity-1.0.0
   schema_uri: asdf://stsci.edu/datamodels/roman/schemas/reference_files/inverse_linearity-1.0.0
   title: Inverse linearity correction reference schema
   description: |-
     Inverse linearity correction reference schema
-=======
 - tag_uri: asdf://stsci.edu/datamodels/roman/tags/reference_files/ipc-1.0.0
   schema_uri: asdf://stsci.edu/datamodels/roman/schemas/reference_files/ipc-1.0.0
   title: IPC kernel reference schema
   description: |-
     IPC kernel reference schema
->>>>>>> 110d77e5
 - tag_uri: asdf://stsci.edu/datamodels/roman/tags/reference_files/linearity-1.0.0
   schema_uri: asdf://stsci.edu/datamodels/roman/schemas/reference_files/linearity-1.0.0
   title: Linearity correction reference schema
