--- conflicted
+++ resolved
@@ -18,53 +18,23 @@
   data:
     title: Science Data (DN)
     description: |
-<<<<<<< HEAD
       Uncalibrated science ramp cube in units of data
       numbers (DNs)
-    tag: tag:stsci.edu:asdf/unit/quantity-1.*
-    properties:
-      value:
-        tag: tag:stsci.edu:asdf/core/ndarray-1.*
-        datatype: uint16
-        exact_datatype: true
-        ndim: 3
-      unit:
-        tag: tag:astropy.org:astropy/units/unit-1.*
-        enum: ["DN"]
+    tag: tag:stsci.edu:asdf/core/ndarray-1.*
+    datatype: float32
+    exact_datatype: true
+    ndim: 2
+    unit: ["DN / s", "MJy.sr**-1"]
   amp33:
     title: Amplifier 33 Reference Pixel Data (DN)
     description: |
       Reference pixel data from amplifier 33 in units of
       data numbers (DNs)
-    tag: tag:stsci.edu:asdf/unit/quantity-1.*
-    properties:
-      value:
-        tag: tag:stsci.edu:asdf/core/ndarray-1.*
-        datatype: uint16
-        exact_datatype: true
-        ndim: 3
-      unit:
-        tag: tag:astropy.org:astropy/units/unit-1.*
-        enum: ["DN"]
-=======
-      Science data, including reference pixels in units of DN
     tag: tag:stsci.edu:asdf/core/ndarray-1.*
     ndim: 3
     datatype: uint16
     unit: "DN"
     exact_datatype: true
-
-  amp33:
-    title: Amplifier 33 Reference Pixel Data (DN)
-    description: |
-      Reference pixel data from amplifier 33 in units of DN.
-    tag: tag:stsci.edu:asdf/core/ndarray-1.*
-    ndim: 3
-    datatype: uint16
-    unit: "DN"
-    exact_datatype: true
-
->>>>>>> 974d82ff
   resultantdq:
     title: Resultant Data Quality Array
     description: |
