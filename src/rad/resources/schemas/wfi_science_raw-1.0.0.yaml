%YAML 1.1
---
$schema: asdf://stsci.edu/datamodels/roman/schemas/rad_schema-1.0.0
id: asdf://stsci.edu/datamodels/roman/schemas/wfi_science_raw-1.0.0

title: |
  Level 1 (L1) Uncalibrated Roman Wide Field
  Instrument (WFI) Ramp Cube

datamodel_name: ScienceRawModel

archive_meta: None

type: object
properties:
  meta:
    $ref: common-1.0.0
  data:
    title: Science Data (DN)
    description: |
<<<<<<< HEAD
      Uncalibrated science ramp cube in units of data
      numbers (DNs)
    tag: tag:stsci.edu:asdf/unit/quantity-1.*
    properties:
      value:
        tag: tag:stsci.edu:asdf/core/ndarray-1.*
        datatype: uint16
        exact_datatype: true
        ndim: 3
      unit:
        tag: tag:astropy.org:astropy/units/unit-1.*
        enum: ["DN"]
  amp33:
    title: Amplifier 33 Reference Pixel Data (DN)
    description: |
      Reference pixel data from amplifier 33 in units of
      data numbers (DNs)
    tag: tag:stsci.edu:asdf/unit/quantity-1.*
    properties:
      value:
        tag: tag:stsci.edu:asdf/core/ndarray-1.*
        datatype: uint16
        exact_datatype: true
        ndim: 3
      unit:
        tag: tag:astropy.org:astropy/units/unit-1.*
        enum: ["DN"]
=======
      Science data, including reference pixels in units of DN
    tag: tag:stsci.edu:asdf/core/ndarray-1.*
    ndim: 3
    datatype: uint16
    unit: "DN"
    exact_datatype: true

  amp33:
    title: Amplifier 33 Reference Pixel Data (DN)
    description: |
      Reference pixel data from amplifier 33 in units of DN.
    tag: tag:stsci.edu:asdf/core/ndarray-1.*
    ndim: 3
    datatype: uint16
    unit: "DN"
    exact_datatype: true

>>>>>>> 9cb5a401
  resultantdq:
    title: Resultant Data Quality Array
    description: |
      Optional, 3-D data quality array with a plane for each
      resultant.
    tag: tag:stsci.edu:asdf/core/ndarray-1.*
    ndim: 3
    datatype: uint8
    exact_datatype: true
propertyOrder: [meta, data, amp33, resultantdq]
flowStyle: block
required: [meta, data, amp33]
...<|MERGE_RESOLUTION|>--- conflicted
+++ resolved
@@ -18,42 +18,12 @@
   data:
     title: Science Data (DN)
     description: |
-<<<<<<< HEAD
-      Uncalibrated science ramp cube in units of data
-      numbers (DNs)
-    tag: tag:stsci.edu:asdf/unit/quantity-1.*
-    properties:
-      value:
-        tag: tag:stsci.edu:asdf/core/ndarray-1.*
-        datatype: uint16
-        exact_datatype: true
-        ndim: 3
-      unit:
-        tag: tag:astropy.org:astropy/units/unit-1.*
-        enum: ["DN"]
-  amp33:
-    title: Amplifier 33 Reference Pixel Data (DN)
-    description: |
-      Reference pixel data from amplifier 33 in units of
-      data numbers (DNs)
-    tag: tag:stsci.edu:asdf/unit/quantity-1.*
-    properties:
-      value:
-        tag: tag:stsci.edu:asdf/core/ndarray-1.*
-        datatype: uint16
-        exact_datatype: true
-        ndim: 3
-      unit:
-        tag: tag:astropy.org:astropy/units/unit-1.*
-        enum: ["DN"]
-=======
       Science data, including reference pixels in units of DN
     tag: tag:stsci.edu:asdf/core/ndarray-1.*
     ndim: 3
     datatype: uint16
     unit: "DN"
     exact_datatype: true
-
   amp33:
     title: Amplifier 33 Reference Pixel Data (DN)
     description: |
@@ -63,8 +33,6 @@
     datatype: uint16
     unit: "DN"
     exact_datatype: true
-
->>>>>>> 9cb5a401
   resultantdq:
     title: Resultant Data Quality Array
     description: |
