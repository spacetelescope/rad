--- conflicted
+++ resolved
@@ -4,29 +4,52 @@
 id: asdf://stsci.edu/datamodels/roman/schemas/exposure-1.0.0
 
 
-title: Exposure Information
+title: |
+  Exposure Information
 
-<<<<<<< HEAD
 allOf:
   - $ref: asdf://stsci.edu/datamodels/roman/schemas/ground_exposure-1.0.0
   - type: object
-    properties:
+  - properties:
       id:
-        title: Exposure id number within visit
-        description: The exposure number for a given visit id
-        type: integer
-        sdf:
-          special_processing: VALUE_REQUIRED
-          source:
-            origin: TBD
-        archive_catalog:
-          datatype: int
-          destination: [ScienceCommon.exposure_id, GuideWindow.exposure_id]
+        title: Visit Exposure ID
+        description: |
+          The matching exposure ID for a given visit ID.
+        type: integer
+        sdf:
+          special_processing: VALUE_REQUIRED
+          source:
+            origin: TBD
+        archive_catalog:
+          datatype: int
+          destination: [WFIExposure.exposure_id, GuideWindow.exposure_id]
+
+      type:
+        $ref: exposure_type-1.0.0
+        sdf:
+          special_processing: VALUE_REQUIRED
+          source:
+            origin: TBD
+        archive_catalog:
+          datatype: nvarchar(25)
+          destination: [WFIExposure.exposure_type, GuideWindow.exposure_type]
+
+      start_time:
+        title: Exposure Start Time (UTC)
+        description: |
+          The UTC time at the beginning of the exposure.
+        tag: tag:stsci.edu:asdf/time/time-1.*
+        sdf:
+          special_processing: VALUE_REQUIRED
+          source:
+            origin: TBD
+        archive_catalog:
+          datatype: datetime2
+          destination: [WFIExposure.exposure_start_time, GuideWindow.exposure_start_time]
       mid_time:
-        title: UTC exposure mid time
-        description: |
-            This is a python date-time object that records the
-            time at the middle of the exposure in UTC.
+        title: Exposure Mid Time (UTC)
+        description: |
+          The UTC time at the midpoint of the exposure.
         tag: tag:stsci.edu:asdf/time/time-1.*
         sdf:
           special_processing: VALUE_REQUIRED
@@ -34,12 +57,11 @@
             origin: TBD
         archive_catalog:
           datatype: datetime2
-          destination: [ScienceCommon.exposure_mid_time, GuideWindow.exposure_mid_time]
+          destination: [WFIExposure.exposure_mid_time, GuideWindow.exposure_mid_time]
       end_time:
-        title: UTC exposure end time
-        description: |
-            This is a python date-time object that records the
-            time at the end of the exposure in UTC.
+        title: Exposure End Time (UTC)
+        description: |
+          The UTC time at the end of the exposure.
         tag: tag:stsci.edu:asdf/time/time-1.*
         sdf:
           special_processing: VALUE_REQUIRED
@@ -47,167 +69,293 @@
             origin: TBD
         archive_catalog:
           datatype: datetime2
-          destination: [ScienceCommon.exposure_end_time, GuideWindow.exposure_end_time]
+          destination: [WFIExposure.exposure_end_time, GuideWindow.exposure_end_time]
       start_time_mjd:
-        title: "[d] exposure start time in MJD"
-        description: |
-            This records the time at the start of the exposure using the
-            Modified Julian Date (MJD). This is used in the archive catalog for
-            multi-mission matching.
-        type: number
-        sdf:
-          special_processing: VALUE_REQUIRED
-          source:
-            origin: TBD
-        archive_catalog:
-          datatype: float
-          destination: [ScienceCommon.exposure_start_time_mjd, GuideWindow.exposure_start_time_mjd]
+        title: MJD Start Time (d)
+        description: |
+          The date, in MJD, at the beginning of this exposure. Used in the archive
+          catalog for multi-mission matching.
+        type: number
+        sdf:
+          special_processing: VALUE_REQUIRED
+          source:
+            origin: TBD
+        archive_catalog:
+          datatype: float
+          destination: [WFIExposure.exposure_start_time_mjd, GuideWindow.exposure_start_time_mjd]
       mid_time_mjd:
-        title: "[d] exposure mid time in MJD"
-        description: |
-            This records the time at the midpoint of the exposure using the
-            Modified Julian Date  (MJD). This is used in the archive catalog for
-            multi-mission matching.
-        type: number
-        sdf:
-          special_processing: VALUE_REQUIRED
-          source:
-            origin: TBD
-        archive_catalog:
-          datatype: float
-          destination: [ScienceCommon.exposure_mid_time_mjd, GuideWindow.exposure_mid_time_mjd]
+        title: MJD Mid Time (d)
+        description: |
+          The date, in MJD, at the midpoint of this exposure. Used in the archive
+          catalog for multi-mission matching.
+        type: number
+        sdf:
+          special_processing: VALUE_REQUIRED
+          source:
+            origin: TBD
+        archive_catalog:
+          datatype: float
+          destination: [WFIExposure.exposure_mid_time_mjd, GuideWindow.exposure_mid_time_mjd]
       end_time_mjd:
-        title: "[d] exposure end time in MJD"
-        description: |
-            This records the time at the end of the exposure using the
-            Modified Julian Date  (MJD). This is used in the archive catalog for
-            multi-mission matching.
-        type: number
-        sdf:
-          special_processing: VALUE_REQUIRED
-          source:
-            origin: TBD
-        archive_catalog:
-          datatype: float
-          destination: [ScienceCommon.exposure_end_time_mjd, GuideWindow.exposure_end_time_mjd]
+        title: MJD End Time (d)
+        description: |
+          The date, in MJD, at the end of this exposure. Used in the archive catalog
+          for multi-mission matching.
+        type: number
+        sdf:
+          special_processing: VALUE_REQUIRED
+          source:
+            origin: TBD
+        archive_catalog:
+          datatype: float
+          destination: [WFIExposure.exposure_end_time_mjd, GuideWindow.exposure_end_time_mjd]
       start_time_tdb:
-        title: "[d] TDB time of exposure start in MJD"
-        description: |
-            This records the time at the start of the exposure using
-            the Modified Julian Date for the Barycentric Dynamical Time system
-            (TDB, Temps Dynamique Barycentrique), a relativistic coordinate
-            time scale.
-        type: number
-        sdf:
-          special_processing: VALUE_REQUIRED
-          source:
-            origin: TBD
-        archive_catalog:
-          datatype: float
-          destination: [ScienceCommon.exposure_start_time_tdb, GuideWindow.exposure_start_time_tdb]
+        title: TDB Start Time (d)
+        description: |
+          The date, in TDB (Barycentric Dynamical Time), at the beginning of this
+          exposure.
+        type: number
+        sdf:
+          special_processing: VALUE_REQUIRED
+          source:
+            origin: TBD
+        archive_catalog:
+          datatype: float
+          destination: [WFIExposure.exposure_start_time_tdb, GuideWindow.exposure_start_time_tdb]
       mid_time_tdb:
-        title: "[d] TDB time of exposure mid in MJD"
-        description: |
-            This records the time at the midpoint of the exposure using
-            the Modified Julian Date for the Barycentric Dynamical Time system
-            (TDB, Temps Dynamique Barycentrique), a relativistic coordinate
-            time scale.
-        type: number
-        sdf:
-          special_processing: VALUE_REQUIRED
-          source:
-            origin: TBD
-        archive_catalog:
-          datatype: float
-          destination: [ScienceCommon.exposure_mid_time_tdb, GuideWindow.exposure_mid_time_tdb]
+        title: TDB Mid Time (d)
+        description: |
+          The date, in TDB (Barycentric Dynamical Time), at the midpoint of this
+          exposure.
+        type: number
+        sdf:
+          special_processing: VALUE_REQUIRED
+          source:
+            origin: TBD
+        archive_catalog:
+          datatype: float
+          destination: [WFIExposure.exposure_mid_time_tdb, GuideWindow.exposure_mid_time_tdb]
       end_time_tdb:
-        title: "[d] TDB time of exposure end in MJD"
-        description: |
-            This records the time at the end of the exposure using
-            the Modified Julian Date for the Barycentric Dynamical Time system
-            (TDB, Temps Dynamique Barycentrique), a relativistic coordinate
-            time scale.
-        type: number
-        sdf:
-          special_processing: VALUE_REQUIRED
-          source:
-            origin: TBD
-        archive_catalog:
-          datatype: float
-          destination: [ScienceCommon.exposure_end_time_tdb, GuideWindow.exposure_end_time_tdb]
+        title: TDB End Time (d)
+        description: |
+          The date, in TDB (Barycentric Dynamical Time), at the end of this
+          exposure.
+        type: number
+        sdf:
+          special_processing: VALUE_REQUIRED
+          source:
+            origin: TBD
+        archive_catalog:
+          datatype: float
+          destination: [WFIExposure.exposure_end_time_tdb, GuideWindow.exposure_end_time_tdb]
+      ngroups:
+        title: Number of Resultants
+        description: |
+          The number of resultant frames in this exposure that were transmitted to
+          the ground. The number of integrations of WFI data is always 1.
+        type: integer
+        sdf:
+          special_processing: VALUE_REQUIRED
+          source:
+            origin: TBD
+        archive_catalog:
+          datatype: int
+          destination: [WFIExposure.exposure_ngroups, GuideWindow.exposure_ngroups]
+      nframes:
+        title: Number of Reads
+        description: |
+          This is the number of science frames that are combined to produce a resultant frame.
+        type: integer
+        sdf:
+          special_processing: VALUE_REQUIRED
+          source:
+            origin: TBD
+        archive_catalog:
+          datatype: int
+          destination: [WFIExposure.exposure_nframes, GuideWindow.exposure_nframes]
+      data_problem:
+        title: Data Problem
+        description: |
+          A flag indicating an issue with science telemetry.
+        type: boolean
+        sdf:
+          special_processing: VALUE_REQUIRED
+          source:
+            origin: TBD
+        archive_catalog:
+          datatype: nchar(1)
+          destination: [WFIExposure.exposure_data_problem, GuideWindow.exposure_data_problem]
       sca_number:
-        title: Sensor Chip Assembly number
-        type: integer
-        sdf:
-          special_processing: VALUE_REQUIRED
-          source:
-            origin: TBD
-        archive_catalog:
-          datatype: int
-          destination: [ScienceCommon.exposure_sca_number, GuideWindow.exposure_sca_number]
+        title: SCA Number
+        description: |
+          The number of the detector on the Sensor Chip Assembly used for this
+          exposure.
+        type: integer
+        sdf:
+          special_processing: VALUE_REQUIRED
+          source:
+            origin: TBD
+        archive_catalog:
+          datatype: int
+          destination: [WFIExposure.exposure_sca_number, GuideWindow.exposure_sca_number]
       gain_factor:
-        title: Gain scale factor
-        type: number
-        sdf:
-          special_processing: VALUE_REQUIRED
-          source:
-            origin: TBD
-        archive_catalog:
-          datatype: float
-          destination: [ScienceCommon.exposure_gain_factor, GuideWindow.exposure_gain_factor]
+        title: Gain Factor
+        type: number
+        sdf:
+          special_processing: VALUE_REQUIRED
+          source:
+            origin: TBD
+        archive_catalog:
+          datatype: float
+          destination: [WFIExposure.exposure_gain_factor, GuideWindow.exposure_gain_factor]
       integration_time:
-        title: "[s] Effective integration time"
-        description: The effective time that the sensor has been exposed to the sky.
-        type: number
-        sdf:
-          special_processing: VALUE_REQUIRED
-          source:
-            origin: TBD
-        archive_catalog:
-          datatype: float
-          destination: [ScienceCommon.exposure_integration_time, GuideWindow.exposure_integration_time]
+        title: Effective Integration Time (s)
+        description:
+          The effective amount of time that the sensor was exposed to the sky.
+        type: number
+        sdf:
+          special_processing: VALUE_REQUIRED
+          source:
+            origin: TBD
+        archive_catalog:
+          datatype: float
+          destination: [WFIExposure.exposure_integration_time, GuideWindow.exposure_integration_time]
       elapsed_exposure_time:
-        title: "[s] Total elapsed exposure time"
-        description: |
-            The time between the start of the first Reset/Read Science Frame of an Exposure
-            and the completion of the final Read Only Science Frame of that Exposure.
-        type: number
-        sdf:
-          special_processing: VALUE_REQUIRED
-          source:
-            origin: TBD
-        archive_catalog:
-          datatype: float
-          destination: [ScienceCommon.elapsed_exposure_time, GuideWindow.elapsed_exposure_time]
+        title: Elapsed Exposure Time (s)
+        description: |
+          The amount of time elapsed between an exposure's first and last science
+          reads.
+        type: number
+        sdf:
+          special_processing: VALUE_REQUIRED
+          source:
+            origin: TBD
+        archive_catalog:
+          datatype: float
+          destination: [WFIExposure.elapsed_exposure_time, GuideWindow.elapsed_exposure_time]
+      frame_divisor:
+        title: Frame Divisor
+        description: |
+          The number of reads averaged to calculate a resultant. Value depends on
+          the readout pattern used from the MultiAccum table.
+        type: integer
+        sdf:
+          special_processing: VALUE_REQUIRED
+          source:
+            origin: TBD
+        archive_catalog:
+          datatype: int
+          destination: [WFIExposure.exposure_frame_divisor, GuideWindow.exposure_frame_divisor]
+      groupgap:
+        title: Number of Frames Dropped Between Resultants
+        description:
+          The number of reads that are dropped, or not used to calculate a
+          resultant.
+        type: integer
+        sdf:
+          special_processing: VALUE_REQUIRED
+          source:
+            origin: TBD
+        archive_catalog:
+          datatype: int
+          destination: [WFIExposure.exposure_groupgap, GuideWindow.exposure_groupgap]
+      frame_time:
+        title: Time Between Reads (s)
+        description: |
+          The amount of time elapsed between the end of one read and the beginning
+          of the next.
+        type: number
+        sdf:
+          special_processing: VALUE_REQUIRED
+          source:
+            origin: TBD
+        archive_catalog:
+          datatype: float
+          destination: [WFIExposure.exposure_frame_time, GuideWindow.exposure_frame_time]
+      group_time:
+        title: Time Between Resultants (s)
+        description: |
+          The time that is the sum of the reads that are used to construct a
+          resultant. This will depend on the MA table being used.
+        type: number
+        sdf:
+          special_processing: VALUE_REQUIRED
+          source:
+            origin: TBD
+        archive_catalog:
+          datatype: float
+          destination: [WFIExposure.exposure_group_time, GuideWindow.exposure_group_time]
+      exposure_time:
+        title: Exposure Time (s)
+        description: |
+          The time between the start of the first Reset/Read Science Frame of an
+          Exposure and the completion of the final Read Only Science Frame of that
+          Exposure.
+        type: number
+        sdf:
+          special_processing: VALUE_REQUIRED
+          source:
+            origin: TBD
+        archive_catalog:
+          datatype: float
+          destination: [WFIExposure.exposure_time, GuideWindow.exposure_time]
       effective_exposure_time:
-        title: "[s] Effective exposure time"
-        description: The time that the detector is collecting photons that are used in the resultants.
-        type: number
-        sdf:
-          special_processing: VALUE_REQUIRED
-          source:
-            origin: TBD
-        archive_catalog:
-          datatype: float
-          destination: [ScienceCommon.effective_exposure_time, GuideWindow.effective_exposure_time]
+        title: Effective Exposure Time (s)
+        description: |
+          The amount of time during which the detector actually collected photons
+          during an exposure.
+        type: number
+        sdf:
+          special_processing: VALUE_REQUIRED
+          source:
+            origin: TBD
+        archive_catalog:
+          datatype: float
+          destination: [WFIExposure.effective_exposure_time, GuideWindow.effective_exposure_time]
       duration:
-        title: "[s] Total duration of exposure"
-        description: |
-            The time that the detector is dedicated to an exposure. This includes any overhead
-            and times for dropped frames etc.
-        type: number
-        sdf:
-          special_processing: VALUE_REQUIRED
-          source:
-            origin: TBD
-        archive_catalog:
-          datatype: float
-          destination: [ScienceCommon.exposure_duration, GuideWindow.exposure_duration]
+        title: Exposure Duration (s)
+        description: |
+          The amount of time dedicated to a exposure, including any overhead, time
+          spent on dropped frames, and so on.
+        type: number
+        sdf:
+          special_processing: VALUE_REQUIRED
+          source:
+            origin: TBD
+        archive_catalog:
+          datatype: float
+          destination: [WFIExposure.exposure_duration, GuideWindow.exposure_duration]
+      ma_table_name:
+        title: MA Table Name
+        description: |
+          The name of the MultiAccum table used for this exposure, as defined in the
+          Project Reference Database.
+        type: string
+        sdf:
+          special_processing: VALUE_REQUIRED
+          source:
+            origin: TBD
+        archive_catalog:
+          datatype: nvarchar(50)
+          destination: [WFIExposure.ma_table_name, GuideWindow.ma_table_name]
+      ma_table_number:
+        title: MA Table Number
+        description: |
+          The number of the MultiAccum table used for this exposure. Used in
+          matching exposures to their corresponding calibration data.
+        type: integer
+        sdf:
+          special_processing: VALUE_REQUIRED
+          source:
+            origin: TBD
+        archive_catalog:
+          datatype: smallint
+          destination: [WFIExposure.ma_table_number, GuideWindow.ma_table_number]
       level0_compressed:
-        title: Level 0 data was compressed
-        description: |
-            A flag to indicate that the exposure has data that needed to be decompressed by
-            the ground system.
+        title: Level 0 Compression
+        description: |
+          A flag indicating that the exposure has data that was decompressed by the
+          ground system.
         type: boolean
         sdf:
           special_processing: VALUE_REQUIRED
@@ -215,11 +363,28 @@
             origin: TBD
         archive_catalog:
           datatype: nchar(1)
-          destination: [ScienceCommon.exposure_level0_compressed, GuideWindow.exposure_level0_compressed]
+          destination: [WFIExposure.exposure_level0_compressed, GuideWindow.exposure_level0_compressed]
+      read_pattern:
+        title: Read Pattern
+        description: |
+          Enumeration of detector reads to resultants making up the L1 data
+          downlinked from the observatory.
+        type: array
+        items:
+          type: array
+          items:
+            type: integer
+        sdf:
+          special_processing: VALUE_REQUIRED
+          source:
+            origin: TBD
+        archive_catalog:
+          datatype: nvarchar(3500)
+          destination: [WFIExposure.read_pattern, GuideWindow.read_pattern]
       truncated:
-        title: MA Tables were truncated
-        description: |
-            This is a flag to indicate that the the MA table was truncated.
+        title: Truncated MA Table
+        description: |
+          A flag indicating whether the MA table was truncated.
         type: boolean
         sdf:
           special_processing: VALUE_REQUIRED
@@ -227,419 +392,28 @@
             origin: TBD
         archive_catalog:
           datatype: nchar(1)
-          destination: [ScienceCommon.exposure_truncated]
-    required: [id,
-              mid_time, end_time,
+          destination: [WFIExposure.exposure_truncated]
+    propertyOrder: [id, type,
+              start_time, mid_time, end_time,
               start_time_mjd, mid_time_mjd, end_time_mjd,
               start_time_tdb, mid_time_tdb, end_time_tdb,
-              sca_number,
+              ngroups, nframes, data_problem, sca_number,
               gain_factor, integration_time, elapsed_exposure_time,
+              frame_divisor, groupgap,
+              frame_time, group_time, exposure_time,
               effective_exposure_time, duration,
-              level0_compressed]
-    propertyOrder: [id,
-              mid_time, end_time,
+              ma_table_name, ma_table_number, level0_compressed,
+              read_pattern, truncated]
+    required: [id, type,
+              start_time, mid_time, end_time,
               start_time_mjd, mid_time_mjd, end_time_mjd,
               start_time_tdb, mid_time_tdb, end_time_tdb,
-              sca_number,
+              ngroups, nframes, data_problem, sca_number,
               gain_factor, integration_time, elapsed_exposure_time,
+              frame_divisor, groupgap,
+              frame_time, group_time, exposure_time,
               effective_exposure_time, duration,
-              level0_compressed, truncated]
-=======
-type: object
-properties:
-  id:
-    title: Visit Exposure ID
-    description: |
-      The matching exposure ID for a given visit ID.
-    type: integer
-    sdf:
-      special_processing: VALUE_REQUIRED
-      source:
-        origin: TBD
-    archive_catalog:
-      datatype: int
-      destination: [WFIExposure.exposure_id, GuideWindow.exposure_id]
-
-  type:
-    $ref: exposure_type-1.0.0
-    sdf:
-      special_processing: VALUE_REQUIRED
-      source:
-        origin: TBD
-    archive_catalog:
-      datatype: nvarchar(25)
-      destination: [WFIExposure.exposure_type, GuideWindow.exposure_type]
-
-  start_time:
-    title: Exposure Start Time (UTC)
-    description: |
-      The UTC time at the beginning of the exposure.
-    tag: tag:stsci.edu:asdf/time/time-1.*
-    sdf:
-      special_processing: VALUE_REQUIRED
-      source:
-        origin: TBD
-    archive_catalog:
-      datatype: datetime2
-      destination: [WFIExposure.exposure_start_time, GuideWindow.exposure_start_time]
-  mid_time:
-    title: Exposure Mid Time (UTC)
-    description: |
-      The UTC time at the midpoint of the exposure.
-    tag: tag:stsci.edu:asdf/time/time-1.*
-    sdf:
-      special_processing: VALUE_REQUIRED
-      source:
-        origin: TBD
-    archive_catalog:
-      datatype: datetime2
-      destination: [WFIExposure.exposure_mid_time, GuideWindow.exposure_mid_time]
-  end_time:
-    title: Exposure End Time (UTC)
-    description: |
-      The UTC time at the end of the exposure.
-    tag: tag:stsci.edu:asdf/time/time-1.*
-    sdf:
-      special_processing: VALUE_REQUIRED
-      source:
-        origin: TBD
-    archive_catalog:
-      datatype: datetime2
-      destination: [WFIExposure.exposure_end_time, GuideWindow.exposure_end_time]
-  start_time_mjd:
-    title: MJD Start Time (d)
-    description: |
-      The date, in MJD, at the beginning of this exposure. Used in the archive
-      catalog for multi-mission matching.
-    type: number
-    sdf:
-      special_processing: VALUE_REQUIRED
-      source:
-        origin: TBD
-    archive_catalog:
-      datatype: float
-      destination: [WFIExposure.exposure_start_time_mjd, GuideWindow.exposure_start_time_mjd]
-  mid_time_mjd:
-    title: MJD Mid Time (d)
-    description: |
-      The date, in MJD, at the midpoint of this exposure. Used in the archive
-      catalog for multi-mission matching.
-    type: number
-    sdf:
-      special_processing: VALUE_REQUIRED
-      source:
-        origin: TBD
-    archive_catalog:
-      datatype: float
-      destination: [WFIExposure.exposure_mid_time_mjd, GuideWindow.exposure_mid_time_mjd]
-  end_time_mjd:
-    title: MJD End Time (d)
-    description: |
-      The date, in MJD, at the end of this exposure. Used in the archive catalog
-      for multi-mission matching.
-    type: number
-    sdf:
-      special_processing: VALUE_REQUIRED
-      source:
-        origin: TBD
-    archive_catalog:
-      datatype: float
-      destination: [WFIExposure.exposure_end_time_mjd, GuideWindow.exposure_end_time_mjd]
-  start_time_tdb:
-    title: TDB Start Time (d)
-    description: |
-      The date, in TDB (Barycentric Dynamical Time), at the beginning of this
-      exposure.
-    type: number
-    sdf:
-      special_processing: VALUE_REQUIRED
-      source:
-        origin: TBD
-    archive_catalog:
-      datatype: float
-      destination: [WFIExposure.exposure_start_time_tdb, GuideWindow.exposure_start_time_tdb]
-  mid_time_tdb:
-    title: TDB Mid Time (d)
-    description: |
-      The date, in TDB (Barycentric Dynamical Time), at the midpoint of this
-      exposure.
-    type: number
-    sdf:
-      special_processing: VALUE_REQUIRED
-      source:
-        origin: TBD
-    archive_catalog:
-      datatype: float
-      destination: [WFIExposure.exposure_mid_time_tdb, GuideWindow.exposure_mid_time_tdb]
-  end_time_tdb:
-    title: TDB End Time (d)
-    description: |
-      The date, in TDB (Barycentric Dynamical Time), at the end of this
-      exposure.
-    type: number
-    sdf:
-      special_processing: VALUE_REQUIRED
-      source:
-        origin: TBD
-    archive_catalog:
-      datatype: float
-      destination: [WFIExposure.exposure_end_time_tdb, GuideWindow.exposure_end_time_tdb]
-  ngroups:
-    title: Number of Resultants
-    description: |
-      The number of resultant frames in this exposure that were transmitted to
-      the ground. The number of integrations of WFI data is always 1.
-    type: integer
-    sdf:
-      special_processing: VALUE_REQUIRED
-      source:
-        origin: TBD
-    archive_catalog:
-      datatype: int
-      destination: [WFIExposure.exposure_ngroups, GuideWindow.exposure_ngroups]
-  nframes:
-    title: Number of Reads
-    description: |
-      This is the number of science frames that are combined to produce a resultant frame.
-    type: integer
-    sdf:
-      special_processing: VALUE_REQUIRED
-      source:
-        origin: TBD
-    archive_catalog:
-      datatype: int
-      destination: [WFIExposure.exposure_nframes, GuideWindow.exposure_nframes]
-  data_problem:
-    title: Data Problem
-    description: |
-      A flag indicating an issue with science telemetry.
-    type: boolean
-    sdf:
-      special_processing: VALUE_REQUIRED
-      source:
-        origin: TBD
-    archive_catalog:
-      datatype: nchar(1)
-      destination: [WFIExposure.exposure_data_problem, GuideWindow.exposure_data_problem]
-  sca_number:
-    title: SCA Number
-    description: |
-      The number of the detector on the Sensor Chip Assembly used for this
-      exposure.
-    type: integer
-    sdf:
-      special_processing: VALUE_REQUIRED
-      source:
-        origin: TBD
-    archive_catalog:
-      datatype: int
-      destination: [WFIExposure.exposure_sca_number, GuideWindow.exposure_sca_number]
-  gain_factor:
-    title: Gain Factor
-    type: number
-    sdf:
-      special_processing: VALUE_REQUIRED
-      source:
-        origin: TBD
-    archive_catalog:
-      datatype: float
-      destination: [WFIExposure.exposure_gain_factor, GuideWindow.exposure_gain_factor]
-  integration_time:
-    title: Effective Integration Time (s)
-    description:
-      The effective amount of time that the sensor was exposed to the sky.
-    type: number
-    sdf:
-      special_processing: VALUE_REQUIRED
-      source:
-        origin: TBD
-    archive_catalog:
-      datatype: float
-      destination: [WFIExposure.exposure_integration_time, GuideWindow.exposure_integration_time]
-  elapsed_exposure_time:
-    title: Elapsed Exposure Time (s)
-    description: |
-      The amount of time elapsed between an exposure's first and last science
-      reads.
-    type: number
-    sdf:
-      special_processing: VALUE_REQUIRED
-      source:
-        origin: TBD
-    archive_catalog:
-      datatype: float
-      destination: [WFIExposure.elapsed_exposure_time, GuideWindow.elapsed_exposure_time]
-  frame_divisor:
-    title: Frame Divisor
-    description: |
-      The number of reads averaged to calculate a resultant. Value depends on
-      the readout pattern used from the MultiAccum table.
-    type: integer
-    sdf:
-      special_processing: VALUE_REQUIRED
-      source:
-        origin: TBD
-    archive_catalog:
-      datatype: int
-      destination: [WFIExposure.exposure_frame_divisor, GuideWindow.exposure_frame_divisor]
-  groupgap:
-    title: Number of Frames Dropped Between Resultants
-    description:
-      The number of reads that are dropped, or not used to calculate a
-      resultant.
-    type: integer
-    sdf:
-      special_processing: VALUE_REQUIRED
-      source:
-        origin: TBD
-    archive_catalog:
-      datatype: int
-      destination: [WFIExposure.exposure_groupgap, GuideWindow.exposure_groupgap]
-  frame_time:
-    title: Time Between Reads (s)
-    description: |
-      The amount of time elapsed between the end of one read and the beginning
-      of the next.
-    type: number
-    sdf:
-      special_processing: VALUE_REQUIRED
-      source:
-        origin: TBD
-    archive_catalog:
-      datatype: float
-      destination: [WFIExposure.exposure_frame_time, GuideWindow.exposure_frame_time]
-  group_time:
-    title: Time Between Resultants (s)
-    description: |
-      The time that is the sum of the reads that are used to construct a
-      resultant. This will depend on the MA table being used.
-    type: number
-    sdf:
-      special_processing: VALUE_REQUIRED
-      source:
-        origin: TBD
-    archive_catalog:
-      datatype: float
-      destination: [WFIExposure.exposure_group_time, GuideWindow.exposure_group_time]
-  exposure_time:
-    title: Exposure Time (s)
-    description: |
-      The time between the start of the first Reset/Read Science Frame of an
-      Exposure and the completion of the final Read Only Science Frame of that
-      Exposure.
-    type: number
-    sdf:
-      special_processing: VALUE_REQUIRED
-      source:
-        origin: TBD
-    archive_catalog:
-      datatype: float
-      destination: [WFIExposure.exposure_time, GuideWindow.exposure_time]
-  effective_exposure_time:
-    title: Effective Exposure Time (s)
-    description: |
-      The amount of time during which the detector actually collected photons
-      during an exposure.
-    type: number
-    sdf:
-      special_processing: VALUE_REQUIRED
-      source:
-        origin: TBD
-    archive_catalog:
-      datatype: float
-      destination: [WFIExposure.effective_exposure_time, GuideWindow.effective_exposure_time]
-  duration:
-    title: Exposure Duration (s)
-    description: |
-      The amount of time dedicated to a exposure, including any overhead, time
-      spent on dropped frames, and so on.
-    type: number
-    sdf:
-      special_processing: VALUE_REQUIRED
-      source:
-        origin: TBD
-    archive_catalog:
-      datatype: float
-      destination: [WFIExposure.exposure_duration, GuideWindow.exposure_duration]
-  ma_table_name:
-    title: MA Table Name
-    description: |
-      The name of the MultiAccum table used for this exposure, as defined in the
-      Project Reference Database.
-    type: string
-    sdf:
-      special_processing: VALUE_REQUIRED
-      source:
-        origin: TBD
-    archive_catalog:
-      datatype: nvarchar(50)
-      destination: [WFIExposure.ma_table_name, GuideWindow.ma_table_name]
-  ma_table_number:
-    title: MA Table Number
-    description: |
-      The number of the MultiAccum table used for this exposure. Used in
-      matching exposures to their corresponding calibration data.
-    type: integer
-    sdf:
-      special_processing: VALUE_REQUIRED
-      source:
-        origin: TBD
-    archive_catalog:
-      datatype: smallint
-      destination: [WFIExposure.ma_table_number, GuideWindow.ma_table_number]
-  level0_compressed:
-    title: Level 0 Compression
-    description: |
-      A flag indicating that the exposure has data that was decompressed by the
-      ground system.
-    type: boolean
-    sdf:
-      special_processing: VALUE_REQUIRED
-      source:
-        origin: TBD
-    archive_catalog:
-      datatype: nchar(1)
-      destination: [WFIExposure.exposure_level0_compressed, GuideWindow.exposure_level0_compressed]
-  read_pattern:
-    title: Read Pattern
-    description: |
-      Enumeration of detector reads to resultants making up the L1 data
-      downlinked from the observatory.
-    type: array
-    items:
-      type: array
-      items:
-        type: integer
-    sdf:
-      special_processing: VALUE_REQUIRED
-      source:
-        origin: TBD
-    archive_catalog:
-      datatype: nvarchar(3500)
-      destination: [WFIExposure.read_pattern, GuideWindow.read_pattern]
-  truncated:
-    title: Truncated MA Table
-    description: |
-      A flag indicating whether the MA table was truncated.
-    type: boolean
-    sdf:
-      special_processing: VALUE_REQUIRED
-      source:
-        origin: TBD
-    archive_catalog:
-      datatype: nchar(1)
-      destination: [WFIExposure.exposure_truncated]
-propertyOrder: [id, type,
-           start_time, mid_time, end_time,
-           start_time_mjd, mid_time_mjd, end_time_mjd,
-           start_time_tdb, mid_time_tdb, end_time_tdb,
-           ngroups, nframes, data_problem, sca_number,
-           gain_factor, integration_time, elapsed_exposure_time,
-           frame_divisor, groupgap,
-           frame_time, group_time, exposure_time,
-           effective_exposure_time, duration,
-           ma_table_name, ma_table_number, level0_compressed,
-           read_pattern, truncated]
->>>>>>> f6bfbfdf
+              ma_table_name, ma_table_number, level0_compressed,
+              read_pattern]
 flowStyle: block
 ...