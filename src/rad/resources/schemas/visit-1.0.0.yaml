%YAML 1.1
---
$schema: asdf://stsci.edu/datamodels/roman/schemas/rad_schema-1.0.0
id: asdf://stsci.edu/datamodels/roman/schemas/visit-1.0.0

title: Visit Information
type: object
properties:
  dither:
    title: Dither Pattern Information
    type: object
    properties:
      primary_name:
        title: Primary Dither Pattern Name
        description: |
          Name of the primary dither pattern used for
          the visit.
        anyOf:
          - type: string
          - type: "null"
        sdf:
          special_processing: VALUE_REQUIRED
          source:
            origin: TBD
        maxLength: 100
        archive_catalog:
          datatype: nvarchar(100)
<<<<<<< HEAD
          destination: [WFIExposure.dither_primary_name, SourceCatalog.engineering_quality,
                        SegmentationMap.engineering_quality]
=======
          destination: [WFIExposure.dither_primary_name, SourceCatalog.dither_primary_name,
                        SegmentationMap.dither_primary_name]
>>>>>>> 74fb40e4
      subpixel_name:
        title: Subpixel Dither Pattern Name
        description: |
          Name of the subpixel dither pattern used for
          the visit.
        anyOf:
          - type: string
          - type: "null"
        sdf:
          special_processing: VALUE_REQUIRED
          source:
            origin: TBD
        maxLength: 100
        archive_catalog:
          datatype: nvarchar(100)
          destination: [WFIExposure.dither_subpixel_name, SourceCatalog.dither_subpixel_name,
                        SegmentationMap.dither_subpixel_name]

      executed_pattern:
        title: Executed Dither Pattern Offsets (arcsec)
        description: |
          The combination of the primary and subpixel
          dither patterns (if selected) in units of arcseconds. If
          a subpixel dither pattern is selected, then all of the
          subpixel dither offsets are performed at each of the
          points in the primary dither pattern. Thus, the total
          number of dither offsets executed is the product of the
          number of points in the primary and subpixel dither
          patterns. The array contains (X, Y) pairs of offsets in
          the subpixel dither pattern where the X and Y
          coordinates are defined in the ideal system. The ideal
          coordinate system is a geomtric-distortion-corrected
          reference frame projected onto a tangent plane. For more
          information, see the Science Instrument Aperture File
          (SIAF) and associated documentation. The exposure
          identifier in meta.observation.exposure can be used to
          index this array to obtain the relative pointing offset
          from the initial target position for this exposure. Note
          that the exposure identifier is 1-indexed.
        anyOf:
          - type: array
            items:
              type: number
          - type: "null"
        sdf:
          special_processing: VALUE_REQUIRED
          source:
            origin: TBD
        archive_catalog:
          datatype: nvarchar(max)
          destination: [WFIExposure.dither_executed_pattern,
                        SourceCatalog.dither_executed_pattern,
                        SegmentationMap.dither_executed_pattern]
    required: [primary_name, subpixel_name, executed_pattern]
  engineering_quality:
    title: Engineering Data Quality
    description: |
      Indicator of data quality problems with the
      engineering data used to populated select metadata fields. A
      value of "OK" indicates no suspected problems, while a value of
      "SUSPECT" indicates one or more metadata values populated from
      the engineering database may be missing information during the
      exposure or are otherwise of lower quality.
    type: string
    enum: [OK, SUSPECT]
    sdf:
      special_processing: VALUE_REQUIRED
      source:
        origin: TBD
    maxLength: 10
    archive_catalog:
      datatype: nvarchar(10)
      destination: [WFIExposure.engineering_quality, GuideWindow.engineering_quality,
                    SourceCatalog.engineering_quality, SegmentationMap.engineering_quality]
  pointing_engineering_source:
    title: Pointing Engineering Source
    description: |
      The source type of the pointing information in the
      metadata may be set to either "PLANNED" or "CALCULATED". If the
      value is "PLANNED", then pointing mnemonics were not found in
      the engineering database, and the pointing data were taken from
      the observation planning information. If the value is
      "CALCULATED", then the pointing data were determined using the
      information in the engineering database.
    type: string
    enum: [CALCULATED, PLANNED]
    sdf:
      special_processing: VALUE_REQUIRED
      source:
        origin: TBD
    maxLength: 10
    archive_catalog:
      datatype: nvarchar(10)
      destination: [WFIExposure.pointing_engineering_source, GuideWindow.pointing_engineering_source,
                    SourceCatalog.pointing_engineering_source, SegmentationMap.pointing_engineering_source]
  type:
    title: Visit Type
    description: |
      The type of visit from observation planning.
    type: string
    enum: ['GENERAL_ENGINEERING', 'GENERIC', 'PARALLEL',
           'PRIME_TARGETED_FIXED', 'PRIME_UNTARGETED']
    sdf:
      special_processing: VALUE_REQUIRED
      source:
        origin: PSS:dms_visit.visit_type
    maxLength: 30
    archive_catalog:
      datatype: nvarchar(30)
      destination: [WFIExposure.visit_type, GuideWindow.visit_type,
                    SourceCatalog.visit_type, SegmentationMap.visit_type]
  start_time:
    title: Visit Start Time (UTC)
    description: |
      The UTC time at the beginning of the visit. The time
      is serialized on disk as an International Organization for
      Standardization (ISO) 8601-compliant ISOT string, but if opened
      in Python with the asdf-astropy package installed, it may be
      read as an astropy.time.Time object with all of the associated
      methods and transforms available. See the documentation for
      astropy.time.Time objects for more information.
    tag: tag:stsci.edu:asdf/time/time-1.*
    sdf:
      special_processing: VALUE_REQUIRED
      source:
        origin: TBD
    archive_catalog:
      datatype: datetime2
      destination: [WFIExposure.visit_start_time, GuideWindow.visit_start_time,
                    SourceCatalog.visit_start_time, SegmentationMap.visit_start_time]
  end_time:
    title: Visit End Time (UTC)
    description: |
      The UTC time at the end of the visit. The time is
      serialized on disk as an International Organization for
      Standardization (ISO) 8601-compliant ISOT string, but if opened
      in Python with the asdf-astropy package installed, it may be
      read as an astropy.time.Time object with all of the associated
      methods and transforms available. See the documentation for
      astropy.time.Time objects for more information.
    tag: tag:stsci.edu:asdf/time/time-1.*
    sdf:
      special_processing: VALUE_REQUIRED
      source:
        origin: TBD
    archive_catalog:
      datatype: datetime2
      destination: [WFIExposure.visit_end_time, GuideWindow.visit_end_time,
                    SourceCatalog.visit_end_time, SegmentationMap.visit_end_time]
  status:
    title: Visit Status
    description: |
      Execution status of the visit.
    type: string
    enum: ['DATALOSS', 'SUCCESSFUL', 'UNSUCCESSFUL']
    sdf:
      special_processing: VALUE_REQUIRED
      source:
        origin: TBD
    maxLength: 15
    archive_catalog:
      datatype: nvarchar(15)
      destination: [WFIExposure.visit_status, GuideWindow.visit_status,
                    SourceCatalog.visit_status, SegmentationMap.visit_status]
  nexposures:
    title: Number of Planned Exposures
    description: |
      The total number of exposures planned within the
      visit.
    type: integer
    sdf:
      special_processing: VALUE_REQUIRED
      source:
        origin: TBD
    archive_catalog:
      datatype: int
      destination: [WFIExposure.visit_nexposures, GuideWindow.visit_nexposures,
                    SourceCatalog.visit_nexposures, SegmentationMap.visit_nexposures]
  internal_target:
    title: Internal Target
    description: |
      A boolean indicator which, if true, indicates that the
      target for the visit is an internal calibration target.
    type: boolean
    sdf:
      special_processing: VALUE_REQUIRED
      source:
        origin: TBD
    archive_catalog:
      datatype: nchar(1)
      destination: [WFIExposure.visit_internal_target, GuideWindow.visit_internal_target,
                    SourceCatalog.visit_internal_target, SegmentationMap.visit_internal_target]
propertyOrder: [dither, engineering_quality, pointing_engineering_source, type,
  start_time, end_time, status, nexposures, internal_target]
flowStyle: block
required: [dither, engineering_quality, pointing_engineering_source, type,
  start_time, end_time, status, nexposures, internal_target]
...<|MERGE_RESOLUTION|>--- conflicted
+++ resolved
@@ -25,13 +25,8 @@
         maxLength: 100
         archive_catalog:
           datatype: nvarchar(100)
-<<<<<<< HEAD
-          destination: [WFIExposure.dither_primary_name, SourceCatalog.engineering_quality,
-                        SegmentationMap.engineering_quality]
-=======
           destination: [WFIExposure.dither_primary_name, SourceCatalog.dither_primary_name,
                         SegmentationMap.dither_primary_name]
->>>>>>> 74fb40e4
       subpixel_name:
         title: Subpixel Dither Pattern Name
         description: |
