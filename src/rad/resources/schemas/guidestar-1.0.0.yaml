%YAML 1.1
---
$schema: asdf://stsci.edu/datamodels/roman/schemas/rad_schema-1.0.0
id: asdf://stsci.edu/datamodels/roman/schemas/guidestar-1.0.0

<<<<<<< HEAD
title: Guide star window information

allOf:
  - $ref: asdf://stsci.edu/datamodels/roman/schemas/ground_guidestar-1.0.0
  - type: object
    properties:
      gs_id:
        title: guide star identifier from the GSC2 catalog
        description: guide star catalog id from the GSC2, field gsc2ID
        type: string
        sdf:
          special_processing: VALUE_REQUIRED
          source:
            origin: TBD
        archive_catalog:
          datatype: nvarchar(20)
          destination: [ScienceCommon.gs_id, GuideWindow.gs_id]
      gs_catalog_version:
        title: The version of the Guide Star Catalog
        description: The version of the catalog that the guide stars are selected, currently  "GSC 2.4.2", SDF should populate
            this from the return value of CAT e.g. CAT=GSC242
        type: string
        sdf:
          special_processing: VALUE_REQUIRED
          source:
            origin: TBD
        archive_catalog:
          datatype: nvarchar(20)
          destination: [ScienceCommon.gs_catalog_version]
      gs_ra:
        title: "[deg] guide star right ascension"
        type: number
        sdf:
          special_processing: VALUE_REQUIRED
          source:
            origin: TBD
        archive_catalog:
          datatype: float
          destination: [ScienceCommon.gs_ra, GuideWindow.gs_ra]
      gs_dec:
        title: "[deg] guide star declination"
        type: number
        sdf:
          special_processing: VALUE_REQUIRED
          source:
            origin: TBD
        archive_catalog:
          datatype: float
          destination: [ScienceCommon.gs_dec, GuideWindow.gs_dec]
      gs_ura:
        title: "[deg] guide star right ascension uncertainty"
        type: number
        sdf:
          special_processing: VALUE_REQUIRED
          source:
            origin: TBD
        archive_catalog:
          datatype: float
          destination: [ScienceCommon.gs_ura, GuideWindow.gs_ura]
      gs_udec:
        title: "[deg] guide star declination uncertainty"
        type: number
        sdf:
          special_processing: VALUE_REQUIRED
          source:
            origin: TBD
        archive_catalog:
          datatype: float
          destination: [ScienceCommon.gs_udec, GuideWindow.gs_udec]
      gs_mag:
        title: guide star magnitude in detector
        type: number
        sdf:
          special_processing: VALUE_REQUIRED
          source:
            origin: TBD
        archive_catalog:
          datatype: float
          destination: [ScienceCommon.gs_mag, GuideWindow.gs_mag]
      gs_umag:
        title: guide star magnitude uncertainty
        type: number
        sdf:
          special_processing: VALUE_REQUIRED
          source:
            origin: TBD
        archive_catalog:
          datatype: float
          destination: [ScienceCommon.gs_umag, GuideWindow.gs_umag]
      gs_ctd_x:
        title: "[arcsec] guide star centroid x position in guider ideal frame"
        type: number
        sdf:
          special_processing: VALUE_REQUIRED
          source:
            origin: TBD
        archive_catalog:
          datatype: float
          destination: [ScienceCommon.gs_ctd_x, GuideWindow.gs_ctd_x]
      gs_ctd_y:
        title: "[arcsec] guide star centroid y position in guider ideal frame"
        type: number
        sdf:
          special_processing: VALUE_REQUIRED
          source:
            origin: TBD
        archive_catalog:
          datatype: float
          destination: [ScienceCommon.gs_ctd_y, GuideWindow.gs_ctd_y]
      gs_ctd_ux:
        title: uncertainty in the x position of the centroid
        type: number
        sdf:
          special_processing: VALUE_REQUIRED
          source:
            origin: TBD
        archive_catalog:
          datatype: float
          destination: [ScienceCommon.gs_ctd_ux, GuideWindow.gs_ctd_ux]
      gs_ctd_uy:
        title: uncertainty in the y position of the centroid
        type: number
        sdf:
          special_processing: VALUE_REQUIRED
          source:
            origin: TBD
        archive_catalog:
          datatype: float
          destination: [ScienceCommon.gs_ctd_uy, GuideWindow.gs_ctd_uy]
      gs_epoch:
        title: Epoch of guide star coordinates
        type: string
        sdf:
          special_processing: VALUE_REQUIRED
          source:
            origin: TBD
        archive_catalog:
          datatype: nvarchar(10)
          destination: [ScienceCommon.gs_epoch, GuideWindow.gs_epoch]
      gs_mura:
        title: "[mas/yr] Guide star ICRS right ascension proper motion"
        type: number
        sdf:
          special_processing: VALUE_REQUIRED
          source:
            origin: TBD
        archive_catalog:
          datatype: float
          destination: [ScienceCommon.gs_mura, GuideWindow.gs_mura]
      gs_mudec:
        title: "[mas/yr] Guide star ICRS declination proper motion"
        type: number
        sdf:
          special_processing: VALUE_REQUIRED
          source:
            origin: TBD
        archive_catalog:
          datatype: float
          destination: [ScienceCommon.gs_mudec, GuideWindow.gs_mudec]
      gs_para:
        title: Guide star annual parallax
        type: number
        sdf:
          special_processing: VALUE_REQUIRED
          source:
            origin: TBD
        archive_catalog:
          datatype: float
          destination: [ScienceCommon.gs_para, GuideWindow.gs_para]
      gs_pattern_error:
        title: RMS of guide star position
        description: RMS of guide star position in guide window from pattern matching (error on
          centroid not explicitly calculated, the FACE information takes all the centroids and
          calculates the error across the guiding pattern)
        type: number
        sdf:
          special_processing: VALUE_REQUIRED
          source:
            origin: TBD
        archive_catalog:
          datatype: float
          destination: [ScienceCommon.gs_pattern_error, GuideWindow.gs_pattern_error]
    propertyOrder: [gs_id, gs_catalog_version, gs_ra, gs_dec,
                  gs_ura, gs_udec, gs_mag, gs_umag,
                  gs_ctd_x, gs_ctd_y, gs_ctd_ux, gs_ctd_uy,
                  gs_epoch, gs_mura, gs_mudec, gs_para, gs_pattern_error]
    required: [gs_id, gs_catalog_version, gs_ra, gs_dec,
              gs_ura, gs_udec, gs_mag, gs_umag,
              gs_ctd_x, gs_ctd_y, gs_ctd_ux, gs_ctd_uy,
              gs_epoch, gs_mura, gs_mudec, gs_para, gs_pattern_error]

=======
title: Guide Star Window Information
type: object
properties:
  gw_id:
    title: Guide Star Window Identifier
    description: |
      Identification of the Guide Star Window.
    type: string
    sdf:
      special_processing: VALUE_REQUIRED
      source:
        origin: TBD
    archive_catalog:
      datatype: nvarchar(20)
      destination: [WFIExposure.gw_id, GuideWindow.gw_id]
  gw_fgs_mode:
    $ref: guidewindow_modes-1.0.0
    sdf:
      special_processing: VALUE_REQUIRED
      source:
        origin: TBD
    archive_catalog:
      datatype: nvarchar(18)
      destination: [WFIExposure.gw_fgs_mode, GuideWindow.gw_fgs_mode]
  gs_id:
    title: Guide Star Identifier from Guide Star Catalog
    description: |
      Identification of the guide star from the guide star catalog.
    type: string
    sdf:
      special_processing: VALUE_REQUIRED
      source:
        origin: TBD
    archive_catalog:
      datatype: nvarchar(20)
      destination: [WFIExposure.gs_id, GuideWindow.gs_id]
  gs_catalog_version:
    title: Version of the Guide Star Catalog
    description: |
      Version identifier of the guide star catalog used for the observation.
    type: string
    sdf:
      special_processing: VALUE_REQUIRED
      source:
        origin: TBD
    archive_catalog:
      datatype: nvarchar(20)
      destination: [WFIExposure.gs_catalog_version]
  gs_ra:
    title: Guide Star Right Ascension (deg)
    description: |
      Right ascension of the guide star from the guide star catalog in units of
      degrees.
    type: number
    sdf:
      special_processing: VALUE_REQUIRED
      source:
        origin: TBD
    archive_catalog:
      datatype: float
      destination: [WFIExposure.gs_ra, GuideWindow.gs_ra]
  gs_dec:
    title: Guide Star Declination (deg)
    description: |
      Declination of the guide star from the guide star catalog in units of
      degrees.
    type: number
    sdf:
      special_processing: VALUE_REQUIRED
      source:
        origin: TBD
    archive_catalog:
      datatype: float
      destination: [WFIExposure.gs_dec, GuideWindow.gs_dec]
  gs_ura:
    title: Guide Star Right Ascension Uncertainty (deg)
    description: |
      Uncertainty in the guide star right ascension from the guide star catalog
      in units of degrees.
    type: number
    sdf:
      special_processing: VALUE_REQUIRED
      source:
        origin: TBD
    archive_catalog:
      datatype: float
      destination: [WFIExposure.gs_ura, GuideWindow.gs_ura]
  gs_udec:
    title: Guide Star Declination Uncertainty (deg)
    description: |
      Uncertainty in the guide star declination from the guide star catalog in
      units of degrees.
    type: number
    sdf:
      special_processing: VALUE_REQUIRED
      source:
        origin: TBD
    archive_catalog:
      datatype: float
      destination: [WFIExposure.gs_udec, GuideWindow.gs_udec]
  gs_mag:
    title: Guide Star Instrumental Magnitude
    description: |
      Predicted instrumental magnitude of the guide star from the guide star
      catalog.
    type: number
    sdf:
      special_processing: VALUE_REQUIRED
      source:
        origin: TBD
    archive_catalog:
      datatype: float
      destination: [WFIExposure.gs_mag, GuideWindow.gs_mag]
  gs_umag:
    title: Guide Star Instrumental Magnitude Uncertainty
    description: |
      Uncertainty in the predicted instrumental magnitude of the guide star from
      the guide star catalog.
    type: number
    sdf:
      special_processing: VALUE_REQUIRED
      source:
        origin: TBD
    archive_catalog:
      datatype: float
      destination: [WFIExposure.gs_umag, GuideWindow.gs_umag]
  data_start:
    title: Guide Data Start Time (MJD)
    description: |
      Start time of the guide window data taken for this exposure as a Modified
      Julian Date.
    type: number
    sdf:
      special_processing: VALUE_REQUIRED
      source:
        origin: TBD
    archive_catalog:
      datatype: float
      destination: [WFIExposure.data_start, GuideWindow.data_start]
  data_end:
    title: Guide Data End Time (MJD)
    description: |
      End time of the guide window data taken for this exposure as a Modified
      Julian Date.
    type: number
    sdf:
      special_processing: VALUE_REQUIRED
      source:
        origin: TBD
    archive_catalog:
      datatype: float
      destination: [WFIExposure.data_end, GuideWindow.data_end]
  gs_ctd_x:
    title: Guide Star Centroid X Position (arcsec)
    description: |
      Centroid of the guide star position longa the X axis of the guider ideal
      frame measured in units of arcseconds.
    type: number
    sdf:
      special_processing: VALUE_REQUIRED
      source:
        origin: TBD
    archive_catalog:
      datatype: float
      destination: [WFIExposure.gs_ctd_x, GuideWindow.gs_ctd_x]
  gs_ctd_y:
    title: Guide Star Centroid Y Position (arcsec)
    description: |
      Centroid of the guide star position along the Y axis of the guider ideal
      frame measured in units of arcseconds.
    type: number
    sdf:
      special_processing: VALUE_REQUIRED
      source:
        origin: TBD
    archive_catalog:
      datatype: float
      destination: [WFIExposure.gs_ctd_y, GuideWindow.gs_ctd_y]
  gs_ctd_ux:
    title: Guide Star Centroid X Position Uncertainty (arcsec)
    description: |
      Uncertainty in the centroid of the guide star position along the X axis of
      the guider ideal frame measured in units of arcseconds
    type: number
    sdf:
      special_processing: VALUE_REQUIRED
      source:
        origin: TBD
    archive_catalog:
      datatype: float
      destination: [WFIExposure.gs_ctd_ux, GuideWindow.gs_ctd_ux]
  gs_ctd_uy:
    title: Guide Star Centroid Y Position Uncertainty (arcsec)
    description: |
      Uncertainty in the centroid of the guide star position along the Y axis of
      the guider ideal frame measured in units of arcseconds.
    type: number
    sdf:
      special_processing: VALUE_REQUIRED
      source:
        origin: TBD
    archive_catalog:
      datatype: float
      destination: [WFIExposure.gs_ctd_uy, GuideWindow.gs_ctd_uy]
  gs_epoch:
    title: Guide Star Coordinates Epoch
    description: |
      Epoch of the celestial coordinates of the guide star.
    type: string
    sdf:
      special_processing: VALUE_REQUIRED
      source:
        origin: TBD
    archive_catalog:
      datatype: nvarchar(10)
      destination: [WFIExposure.gs_epoch, GuideWindow.gs_epoch]
  gs_mura:
    title: Proper Motion of the Guide Star Right Ascension (mas / yr)
    description: |
      Proper motion of the guide star in right ascension from the guide star
      catalog measured in units of milli-arcseconds per year.
    type: number
    sdf:
      special_processing: VALUE_REQUIRED
      source:
        origin: TBD
    archive_catalog:
      datatype: float
      destination: [WFIExposure.gs_mura, GuideWindow.gs_mura]
  gs_mudec:
    title: Proper Motion of the Guide Star Declination (mas / yr)
    description: |
      Proper motion of the guide star in declination from the guide star catalog
      measured in units of milli-arcseconds per year.
    type: number
    sdf:
      special_processing: VALUE_REQUIRED
      source:
        origin: TBD
    archive_catalog:
      datatype: float
      destination: [WFIExposure.gs_mudec, GuideWindow.gs_mudec]
  gs_para:
    title: Guide Star Annual Parallax
    description: |
      Annual parallax of the guide star from the guide star catalog.
    type: number
    sdf:
      special_processing: VALUE_REQUIRED
      source:
        origin: TBD
    archive_catalog:
      datatype: float
      destination: [WFIExposure.gs_para, GuideWindow.gs_para]
  gs_pattern_error:
    title: Guide Star Centroid RMS
    description: |
      RMS of the guide star position in the tracking guide windows from the Fine
      Attitude Correction Estimate (FACE) information. The FACE information
      determines the error across the guiding pattern using all centroid
      measurements.
    type: number
    sdf:
      special_processing: VALUE_REQUIRED
      source:
        origin: TBD
    archive_catalog:
      datatype: float
      destination: [WFIExposure.gs_pattern_error, GuideWindow.gs_pattern_error]
  gw_window_xstart:
    title: Guide Window X Start Position (pixels)
    description: |
      Minimum X position in the science coordinate frame of all tracking guide
      windows in this exposure measured in pixels.
    type: integer
    sdf:
      special_processing: VALUE_REQUIRED
      source:
        origin: Science Data Formatting
    archive_catalog:
      datatype: int
      destination: [WFIExposure.gw_window_xstart]
  gw_window_ystart:
    title: Guide Window Y Start Position (pixels)
    description: |
      Minimum Y position in the science coordinate frame of all tracking guide
      windows in this exposure measured in pixels.
    type: integer
    sdf:
      special_processing: VALUE_REQUIRED
      source:
        origin: Science Data Formatting
    archive_catalog:
      datatype: int
      destination: [WFIExposure.gw_window_ystart]
  gw_window_xstop:
    title: Guide Window X Stop Position (pixels)
    description: |
      Maximum X position in the science coordinate frame of all tracking guide
      windows in this exposure measured in pixels.
    type: integer
    sdf:
      special_processing: VALUE_REQUIRED
      source:
        origin: Science Data Formatting
    archive_catalog:
      datatype: int
      destination: [WFIExposure.gw_window_xstop]
  gw_window_ystop:
    title: Guide Window Y Stop Position (pixels)
    description: |
      Maximum Y position in the science coordinate frame of all tracking guide
      windows in this exposure measured in pixels
    type: integer
    sdf:
      special_processing: VALUE_REQUIRED
      source:
        origin: Science Data Formatting
    archive_catalog:
      datatype: int
      destination: [WFIExposure.gw_window_ystop]
  gw_window_xsize:
    title: Guide Window Size in the X Direction (pixels)
    description: |
      Size of a single tracking guide window in this exposure measured along the
      X axis in units of pixels.
    type: integer
    sdf:
      special_processing: VALUE_REQUIRED
      source:
        origin: Science Data Formatting
    archive_catalog:
      datatype: int
      destination: [WFIExposure.gw_window_xsize]
  gw_window_ysize:
    title: Guide Window Size in the Y Direction (pixels)
    description: |
      Size of a single tracking guide window in this exposure measured along the
      Y axis in units of pixels.
    type: integer
    sdf:
      special_processing: VALUE_REQUIRED
      source:
        origin: Science Data Formatting
    archive_catalog:
      datatype: int
      destination: [WFIExposure.gw_window_ysize]
propertyOrder: [gw_id, gs_id, gs_catalog_version, gs_ra, gs_dec,
               gs_ura, gs_udec, gs_mag, gs_umag, gw_fgs_mode,
               data_start, data_end, gs_ctd_x, gs_ctd_y, gs_ctd_ux, gs_ctd_uy,
               gs_epoch, gs_mura, gs_mudec, gs_para, gs_pattern_error, gw_window_xstart,
               gw_window_ystart, gw_window_xstop, gw_window_ystop, gw_window_xsize,
               gw_window_ysize]
>>>>>>> f6bfbfdf
flowStyle: block
...<|MERGE_RESOLUTION|>--- conflicted
+++ resolved
@@ -3,16 +3,38 @@
 $schema: asdf://stsci.edu/datamodels/roman/schemas/rad_schema-1.0.0
 id: asdf://stsci.edu/datamodels/roman/schemas/guidestar-1.0.0
 
-<<<<<<< HEAD
-title: Guide star window information
+title: Guide Star Window Information
 
 allOf:
   - $ref: asdf://stsci.edu/datamodels/roman/schemas/ground_guidestar-1.0.0
+
   - type: object
     properties:
+      gw_id:
+        title: Guide Star Window Identifier
+        description: |
+          Identification of the Guide Star Window.
+        type: string
+        sdf:
+          special_processing: VALUE_REQUIRED
+          source:
+            origin: TBD
+        archive_catalog:
+          datatype: nvarchar(20)
+          destination: [WFIExposure.gw_id, GuideWindow.gw_id]
+      gw_fgs_mode:
+        $ref: guidewindow_modes-1.0.0
+        sdf:
+          special_processing: VALUE_REQUIRED
+          source:
+            origin: TBD
+        archive_catalog:
+          datatype: nvarchar(18)
+          destination: [WFIExposure.gw_fgs_mode, GuideWindow.gw_fgs_mode]
       gs_id:
-        title: guide star identifier from the GSC2 catalog
-        description: guide star catalog id from the GSC2, field gsc2ID
+        title: Guide Star Identifier from Guide Star Catalog
+        description: |
+          Identification of the guide star from the guide star catalog.
         type: string
         sdf:
           special_processing: VALUE_REQUIRED
@@ -20,11 +42,11 @@
             origin: TBD
         archive_catalog:
           datatype: nvarchar(20)
-          destination: [ScienceCommon.gs_id, GuideWindow.gs_id]
+          destination: [WFIExposure.gs_id, GuideWindow.gs_id]
       gs_catalog_version:
-        title: The version of the Guide Star Catalog
-        description: The version of the catalog that the guide stars are selected, currently  "GSC 2.4.2", SDF should populate
-            this from the return value of CAT e.g. CAT=GSC242
+        title: Version of the Guide Star Catalog
+        description: |
+          Version identifier of the guide star catalog used for the observation.
         type: string
         sdf:
           special_processing: VALUE_REQUIRED
@@ -32,109 +54,167 @@
             origin: TBD
         archive_catalog:
           datatype: nvarchar(20)
-          destination: [ScienceCommon.gs_catalog_version]
+          destination: [WFIExposure.gs_catalog_version]
       gs_ra:
-        title: "[deg] guide star right ascension"
-        type: number
-        sdf:
-          special_processing: VALUE_REQUIRED
-          source:
-            origin: TBD
-        archive_catalog:
-          datatype: float
-          destination: [ScienceCommon.gs_ra, GuideWindow.gs_ra]
+        title: Guide Star Right Ascension (deg)
+        description: |
+          Right ascension of the guide star from the guide star catalog in units of
+          degrees.
+        type: number
+        sdf:
+          special_processing: VALUE_REQUIRED
+          source:
+            origin: TBD
+        archive_catalog:
+          datatype: float
+          destination: [WFIExposure.gs_ra, GuideWindow.gs_ra]
       gs_dec:
-        title: "[deg] guide star declination"
-        type: number
-        sdf:
-          special_processing: VALUE_REQUIRED
-          source:
-            origin: TBD
-        archive_catalog:
-          datatype: float
-          destination: [ScienceCommon.gs_dec, GuideWindow.gs_dec]
+        title: Guide Star Declination (deg)
+        description: |
+          Declination of the guide star from the guide star catalog in units of
+          degrees.
+        type: number
+        sdf:
+          special_processing: VALUE_REQUIRED
+          source:
+            origin: TBD
+        archive_catalog:
+          datatype: float
+          destination: [WFIExposure.gs_dec, GuideWindow.gs_dec]
       gs_ura:
-        title: "[deg] guide star right ascension uncertainty"
-        type: number
-        sdf:
-          special_processing: VALUE_REQUIRED
-          source:
-            origin: TBD
-        archive_catalog:
-          datatype: float
-          destination: [ScienceCommon.gs_ura, GuideWindow.gs_ura]
+        title: Guide Star Right Ascension Uncertainty (deg)
+        description: |
+          Uncertainty in the guide star right ascension from the guide star catalog
+          in units of degrees.
+        type: number
+        sdf:
+          special_processing: VALUE_REQUIRED
+          source:
+            origin: TBD
+        archive_catalog:
+          datatype: float
+          destination: [WFIExposure.gs_ura, GuideWindow.gs_ura]
       gs_udec:
-        title: "[deg] guide star declination uncertainty"
-        type: number
-        sdf:
-          special_processing: VALUE_REQUIRED
-          source:
-            origin: TBD
-        archive_catalog:
-          datatype: float
-          destination: [ScienceCommon.gs_udec, GuideWindow.gs_udec]
+        title: Guide Star Declination Uncertainty (deg)
+        description: |
+          Uncertainty in the guide star declination from the guide star catalog in
+          units of degrees.
+        type: number
+        sdf:
+          special_processing: VALUE_REQUIRED
+          source:
+            origin: TBD
+        archive_catalog:
+          datatype: float
+          destination: [WFIExposure.gs_udec, GuideWindow.gs_udec]
       gs_mag:
-        title: guide star magnitude in detector
-        type: number
-        sdf:
-          special_processing: VALUE_REQUIRED
-          source:
-            origin: TBD
-        archive_catalog:
-          datatype: float
-          destination: [ScienceCommon.gs_mag, GuideWindow.gs_mag]
+        title: Guide Star Instrumental Magnitude
+        description: |
+          Predicted instrumental magnitude of the guide star from the guide star
+          catalog.
+        type: number
+        sdf:
+          special_processing: VALUE_REQUIRED
+          source:
+            origin: TBD
+        archive_catalog:
+          datatype: float
+          destination: [WFIExposure.gs_mag, GuideWindow.gs_mag]
       gs_umag:
-        title: guide star magnitude uncertainty
-        type: number
-        sdf:
-          special_processing: VALUE_REQUIRED
-          source:
-            origin: TBD
-        archive_catalog:
-          datatype: float
-          destination: [ScienceCommon.gs_umag, GuideWindow.gs_umag]
+        title: Guide Star Instrumental Magnitude Uncertainty
+        description: |
+          Uncertainty in the predicted instrumental magnitude of the guide star from
+          the guide star catalog.
+        type: number
+        sdf:
+          special_processing: VALUE_REQUIRED
+          source:
+            origin: TBD
+        archive_catalog:
+          datatype: float
+          destination: [WFIExposure.gs_umag, GuideWindow.gs_umag]
+      data_start:
+        title: Guide Data Start Time (MJD)
+        description: |
+          Start time of the guide window data taken for this exposure as a Modified
+          Julian Date.
+        type: number
+        sdf:
+          special_processing: VALUE_REQUIRED
+          source:
+            origin: TBD
+        archive_catalog:
+          datatype: float
+          destination: [WFIExposure.data_start, GuideWindow.data_start]
+      data_end:
+        title: Guide Data End Time (MJD)
+        description: |
+          End time of the guide window data taken for this exposure as a Modified
+          Julian Date.
+        type: number
+        sdf:
+          special_processing: VALUE_REQUIRED
+          source:
+            origin: TBD
+        archive_catalog:
+          datatype: float
+          destination: [WFIExposure.data_end, GuideWindow.data_end]
       gs_ctd_x:
-        title: "[arcsec] guide star centroid x position in guider ideal frame"
-        type: number
-        sdf:
-          special_processing: VALUE_REQUIRED
-          source:
-            origin: TBD
-        archive_catalog:
-          datatype: float
-          destination: [ScienceCommon.gs_ctd_x, GuideWindow.gs_ctd_x]
+        title: Guide Star Centroid X Position (arcsec)
+        description: |
+          Centroid of the guide star position longa the X axis of the guider ideal
+          frame measured in units of arcseconds.
+        type: number
+        sdf:
+          special_processing: VALUE_REQUIRED
+          source:
+            origin: TBD
+        archive_catalog:
+          datatype: float
+          destination: [WFIExposure.gs_ctd_x, GuideWindow.gs_ctd_x]
       gs_ctd_y:
-        title: "[arcsec] guide star centroid y position in guider ideal frame"
-        type: number
-        sdf:
-          special_processing: VALUE_REQUIRED
-          source:
-            origin: TBD
-        archive_catalog:
-          datatype: float
-          destination: [ScienceCommon.gs_ctd_y, GuideWindow.gs_ctd_y]
+        title: Guide Star Centroid Y Position (arcsec)
+        description: |
+          Centroid of the guide star position along the Y axis of the guider ideal
+          frame measured in units of arcseconds.
+        type: number
+        sdf:
+          special_processing: VALUE_REQUIRED
+          source:
+            origin: TBD
+        archive_catalog:
+          datatype: float
+          destination: [WFIExposure.gs_ctd_y, GuideWindow.gs_ctd_y]
       gs_ctd_ux:
-        title: uncertainty in the x position of the centroid
-        type: number
-        sdf:
-          special_processing: VALUE_REQUIRED
-          source:
-            origin: TBD
-        archive_catalog:
-          datatype: float
-          destination: [ScienceCommon.gs_ctd_ux, GuideWindow.gs_ctd_ux]
+        title: Guide Star Centroid X Position Uncertainty (arcsec)
+        description: |
+          Uncertainty in the centroid of the guide star position along the X axis of
+          the guider ideal frame measured in units of arcseconds
+        type: number
+        sdf:
+          special_processing: VALUE_REQUIRED
+          source:
+            origin: TBD
+        archive_catalog:
+          datatype: float
+          destination: [WFIExposure.gs_ctd_ux, GuideWindow.gs_ctd_ux]
       gs_ctd_uy:
-        title: uncertainty in the y position of the centroid
-        type: number
-        sdf:
-          special_processing: VALUE_REQUIRED
-          source:
-            origin: TBD
-        archive_catalog:
-          datatype: float
-          destination: [ScienceCommon.gs_ctd_uy, GuideWindow.gs_ctd_uy]
+        title: Guide Star Centroid Y Position Uncertainty (arcsec)
+        description: |
+          Uncertainty in the centroid of the guide star position along the Y axis of
+          the guider ideal frame measured in units of arcseconds.
+        type: number
+        sdf:
+          special_processing: VALUE_REQUIRED
+          source:
+            origin: TBD
+        archive_catalog:
+          datatype: float
+          destination: [WFIExposure.gs_ctd_uy, GuideWindow.gs_ctd_uy]
       gs_epoch:
-        title: Epoch of guide star coordinates
+        title: Guide Star Coordinates Epoch
+        description: |
+          Epoch of the celestial coordinates of the guide star.
         type: string
         sdf:
           special_processing: VALUE_REQUIRED
@@ -142,413 +222,148 @@
             origin: TBD
         archive_catalog:
           datatype: nvarchar(10)
-          destination: [ScienceCommon.gs_epoch, GuideWindow.gs_epoch]
+          destination: [WFIExposure.gs_epoch, GuideWindow.gs_epoch]
       gs_mura:
-        title: "[mas/yr] Guide star ICRS right ascension proper motion"
-        type: number
-        sdf:
-          special_processing: VALUE_REQUIRED
-          source:
-            origin: TBD
-        archive_catalog:
-          datatype: float
-          destination: [ScienceCommon.gs_mura, GuideWindow.gs_mura]
+        title: Proper Motion of the Guide Star Right Ascension (mas / yr)
+        description: |
+          Proper motion of the guide star in right ascension from the guide star
+          catalog measured in units of milli-arcseconds per year.
+        type: number
+        sdf:
+          special_processing: VALUE_REQUIRED
+          source:
+            origin: TBD
+        archive_catalog:
+          datatype: float
+          destination: [WFIExposure.gs_mura, GuideWindow.gs_mura]
       gs_mudec:
-        title: "[mas/yr] Guide star ICRS declination proper motion"
-        type: number
-        sdf:
-          special_processing: VALUE_REQUIRED
-          source:
-            origin: TBD
-        archive_catalog:
-          datatype: float
-          destination: [ScienceCommon.gs_mudec, GuideWindow.gs_mudec]
+        title: Proper Motion of the Guide Star Declination (mas / yr)
+        description: |
+          Proper motion of the guide star in declination from the guide star catalog
+          measured in units of milli-arcseconds per year.
+        type: number
+        sdf:
+          special_processing: VALUE_REQUIRED
+          source:
+            origin: TBD
+        archive_catalog:
+          datatype: float
+          destination: [WFIExposure.gs_mudec, GuideWindow.gs_mudec]
       gs_para:
-        title: Guide star annual parallax
-        type: number
-        sdf:
-          special_processing: VALUE_REQUIRED
-          source:
-            origin: TBD
-        archive_catalog:
-          datatype: float
-          destination: [ScienceCommon.gs_para, GuideWindow.gs_para]
+        title: Guide Star Annual Parallax
+        description: |
+          Annual parallax of the guide star from the guide star catalog.
+        type: number
+        sdf:
+          special_processing: VALUE_REQUIRED
+          source:
+            origin: TBD
+        archive_catalog:
+          datatype: float
+          destination: [WFIExposure.gs_para, GuideWindow.gs_para]
       gs_pattern_error:
-        title: RMS of guide star position
-        description: RMS of guide star position in guide window from pattern matching (error on
-          centroid not explicitly calculated, the FACE information takes all the centroids and
-          calculates the error across the guiding pattern)
-        type: number
-        sdf:
-          special_processing: VALUE_REQUIRED
-          source:
-            origin: TBD
-        archive_catalog:
-          datatype: float
-          destination: [ScienceCommon.gs_pattern_error, GuideWindow.gs_pattern_error]
-    propertyOrder: [gs_id, gs_catalog_version, gs_ra, gs_dec,
-                  gs_ura, gs_udec, gs_mag, gs_umag,
-                  gs_ctd_x, gs_ctd_y, gs_ctd_ux, gs_ctd_uy,
-                  gs_epoch, gs_mura, gs_mudec, gs_para, gs_pattern_error]
+        title: Guide Star Centroid RMS
+        description: |
+          RMS of the guide star position in the tracking guide windows from the Fine
+          Attitude Correction Estimate (FACE) information. The FACE information
+          determines the error across the guiding pattern using all centroid
+          measurements.
+        type: number
+        sdf:
+          special_processing: VALUE_REQUIRED
+          source:
+            origin: TBD
+        archive_catalog:
+          datatype: float
+          destination: [WFIExposure.gs_pattern_error, GuideWindow.gs_pattern_error]
+      gw_window_xstart:
+        title: Guide Window X Start Position (pixels)
+        description: |
+          Minimum X position in the science coordinate frame of all tracking guide
+          windows in this exposure measured in pixels.
+        type: integer
+        sdf:
+          special_processing: VALUE_REQUIRED
+          source:
+            origin: Science Data Formatting
+        archive_catalog:
+          datatype: int
+          destination: [WFIExposure.gw_window_xstart]
+      gw_window_ystart:
+        title: Guide Window Y Start Position (pixels)
+        description: |
+          Minimum Y position in the science coordinate frame of all tracking guide
+          windows in this exposure measured in pixels.
+        type: integer
+        sdf:
+          special_processing: VALUE_REQUIRED
+          source:
+            origin: Science Data Formatting
+        archive_catalog:
+          datatype: int
+          destination: [WFIExposure.gw_window_ystart]
+      gw_window_xstop:
+        title: Guide Window X Stop Position (pixels)
+        description: |
+          Maximum X position in the science coordinate frame of all tracking guide
+          windows in this exposure measured in pixels.
+        type: integer
+        sdf:
+          special_processing: VALUE_REQUIRED
+          source:
+            origin: Science Data Formatting
+        archive_catalog:
+          datatype: int
+          destination: [WFIExposure.gw_window_xstop]
+      gw_window_ystop:
+        title: Guide Window Y Stop Position (pixels)
+        description: |
+          Maximum Y position in the science coordinate frame of all tracking guide
+          windows in this exposure measured in pixels
+        type: integer
+        sdf:
+          special_processing: VALUE_REQUIRED
+          source:
+            origin: Science Data Formatting
+        archive_catalog:
+          datatype: int
+          destination: [WFIExposure.gw_window_ystop]
+      gw_window_xsize:
+        title: Guide Window Size in the X Direction (pixels)
+        description: |
+          Size of a single tracking guide window in this exposure measured along the
+          X axis in units of pixels.
+        type: integer
+        sdf:
+          special_processing: VALUE_REQUIRED
+          source:
+            origin: Science Data Formatting
+        archive_catalog:
+          datatype: int
+          destination: [WFIExposure.gw_window_xsize]
+      gw_window_ysize:
+        title: Guide Window Size in the Y Direction (pixels)
+        description: |
+          Size of a single tracking guide window in this exposure measured along the
+          Y axis in units of pixels.
+        type: integer
+        sdf:
+          special_processing: VALUE_REQUIRED
+          source:
+            origin: Science Data Formatting
+        archive_catalog:
+          datatype: int
+          destination: [WFIExposure.gw_window_ysize]
+    propertyOrder: [gw_id, gs_id, gs_catalog_version, gs_ra, gs_dec,
+                  gs_ura, gs_udec, gs_mag, gs_umag, gw_fgs_mode,
+                  data_start, data_end, gs_ctd_x, gs_ctd_y, gs_ctd_ux, gs_ctd_uy,
+                  gs_epoch, gs_mura, gs_mudec, gs_para, gs_pattern_error, gw_window_xstart,
+                  gw_window_ystart, gw_window_xstop, gw_window_ystop, gw_window_xsize,
+                  gw_window_ysize]
     required: [gs_id, gs_catalog_version, gs_ra, gs_dec,
-              gs_ura, gs_udec, gs_mag, gs_umag,
-              gs_ctd_x, gs_ctd_y, gs_ctd_ux, gs_ctd_uy,
-              gs_epoch, gs_mura, gs_mudec, gs_para, gs_pattern_error]
+          gs_ura, gs_udec, gs_mag, gs_umag,
+          gs_ctd_x, gs_ctd_y, gs_ctd_ux, gs_ctd_uy,
+          gs_epoch, gs_mura, gs_mudec, gs_para, gs_pattern_error]
 
-=======
-title: Guide Star Window Information
-type: object
-properties:
-  gw_id:
-    title: Guide Star Window Identifier
-    description: |
-      Identification of the Guide Star Window.
-    type: string
-    sdf:
-      special_processing: VALUE_REQUIRED
-      source:
-        origin: TBD
-    archive_catalog:
-      datatype: nvarchar(20)
-      destination: [WFIExposure.gw_id, GuideWindow.gw_id]
-  gw_fgs_mode:
-    $ref: guidewindow_modes-1.0.0
-    sdf:
-      special_processing: VALUE_REQUIRED
-      source:
-        origin: TBD
-    archive_catalog:
-      datatype: nvarchar(18)
-      destination: [WFIExposure.gw_fgs_mode, GuideWindow.gw_fgs_mode]
-  gs_id:
-    title: Guide Star Identifier from Guide Star Catalog
-    description: |
-      Identification of the guide star from the guide star catalog.
-    type: string
-    sdf:
-      special_processing: VALUE_REQUIRED
-      source:
-        origin: TBD
-    archive_catalog:
-      datatype: nvarchar(20)
-      destination: [WFIExposure.gs_id, GuideWindow.gs_id]
-  gs_catalog_version:
-    title: Version of the Guide Star Catalog
-    description: |
-      Version identifier of the guide star catalog used for the observation.
-    type: string
-    sdf:
-      special_processing: VALUE_REQUIRED
-      source:
-        origin: TBD
-    archive_catalog:
-      datatype: nvarchar(20)
-      destination: [WFIExposure.gs_catalog_version]
-  gs_ra:
-    title: Guide Star Right Ascension (deg)
-    description: |
-      Right ascension of the guide star from the guide star catalog in units of
-      degrees.
-    type: number
-    sdf:
-      special_processing: VALUE_REQUIRED
-      source:
-        origin: TBD
-    archive_catalog:
-      datatype: float
-      destination: [WFIExposure.gs_ra, GuideWindow.gs_ra]
-  gs_dec:
-    title: Guide Star Declination (deg)
-    description: |
-      Declination of the guide star from the guide star catalog in units of
-      degrees.
-    type: number
-    sdf:
-      special_processing: VALUE_REQUIRED
-      source:
-        origin: TBD
-    archive_catalog:
-      datatype: float
-      destination: [WFIExposure.gs_dec, GuideWindow.gs_dec]
-  gs_ura:
-    title: Guide Star Right Ascension Uncertainty (deg)
-    description: |
-      Uncertainty in the guide star right ascension from the guide star catalog
-      in units of degrees.
-    type: number
-    sdf:
-      special_processing: VALUE_REQUIRED
-      source:
-        origin: TBD
-    archive_catalog:
-      datatype: float
-      destination: [WFIExposure.gs_ura, GuideWindow.gs_ura]
-  gs_udec:
-    title: Guide Star Declination Uncertainty (deg)
-    description: |
-      Uncertainty in the guide star declination from the guide star catalog in
-      units of degrees.
-    type: number
-    sdf:
-      special_processing: VALUE_REQUIRED
-      source:
-        origin: TBD
-    archive_catalog:
-      datatype: float
-      destination: [WFIExposure.gs_udec, GuideWindow.gs_udec]
-  gs_mag:
-    title: Guide Star Instrumental Magnitude
-    description: |
-      Predicted instrumental magnitude of the guide star from the guide star
-      catalog.
-    type: number
-    sdf:
-      special_processing: VALUE_REQUIRED
-      source:
-        origin: TBD
-    archive_catalog:
-      datatype: float
-      destination: [WFIExposure.gs_mag, GuideWindow.gs_mag]
-  gs_umag:
-    title: Guide Star Instrumental Magnitude Uncertainty
-    description: |
-      Uncertainty in the predicted instrumental magnitude of the guide star from
-      the guide star catalog.
-    type: number
-    sdf:
-      special_processing: VALUE_REQUIRED
-      source:
-        origin: TBD
-    archive_catalog:
-      datatype: float
-      destination: [WFIExposure.gs_umag, GuideWindow.gs_umag]
-  data_start:
-    title: Guide Data Start Time (MJD)
-    description: |
-      Start time of the guide window data taken for this exposure as a Modified
-      Julian Date.
-    type: number
-    sdf:
-      special_processing: VALUE_REQUIRED
-      source:
-        origin: TBD
-    archive_catalog:
-      datatype: float
-      destination: [WFIExposure.data_start, GuideWindow.data_start]
-  data_end:
-    title: Guide Data End Time (MJD)
-    description: |
-      End time of the guide window data taken for this exposure as a Modified
-      Julian Date.
-    type: number
-    sdf:
-      special_processing: VALUE_REQUIRED
-      source:
-        origin: TBD
-    archive_catalog:
-      datatype: float
-      destination: [WFIExposure.data_end, GuideWindow.data_end]
-  gs_ctd_x:
-    title: Guide Star Centroid X Position (arcsec)
-    description: |
-      Centroid of the guide star position longa the X axis of the guider ideal
-      frame measured in units of arcseconds.
-    type: number
-    sdf:
-      special_processing: VALUE_REQUIRED
-      source:
-        origin: TBD
-    archive_catalog:
-      datatype: float
-      destination: [WFIExposure.gs_ctd_x, GuideWindow.gs_ctd_x]
-  gs_ctd_y:
-    title: Guide Star Centroid Y Position (arcsec)
-    description: |
-      Centroid of the guide star position along the Y axis of the guider ideal
-      frame measured in units of arcseconds.
-    type: number
-    sdf:
-      special_processing: VALUE_REQUIRED
-      source:
-        origin: TBD
-    archive_catalog:
-      datatype: float
-      destination: [WFIExposure.gs_ctd_y, GuideWindow.gs_ctd_y]
-  gs_ctd_ux:
-    title: Guide Star Centroid X Position Uncertainty (arcsec)
-    description: |
-      Uncertainty in the centroid of the guide star position along the X axis of
-      the guider ideal frame measured in units of arcseconds
-    type: number
-    sdf:
-      special_processing: VALUE_REQUIRED
-      source:
-        origin: TBD
-    archive_catalog:
-      datatype: float
-      destination: [WFIExposure.gs_ctd_ux, GuideWindow.gs_ctd_ux]
-  gs_ctd_uy:
-    title: Guide Star Centroid Y Position Uncertainty (arcsec)
-    description: |
-      Uncertainty in the centroid of the guide star position along the Y axis of
-      the guider ideal frame measured in units of arcseconds.
-    type: number
-    sdf:
-      special_processing: VALUE_REQUIRED
-      source:
-        origin: TBD
-    archive_catalog:
-      datatype: float
-      destination: [WFIExposure.gs_ctd_uy, GuideWindow.gs_ctd_uy]
-  gs_epoch:
-    title: Guide Star Coordinates Epoch
-    description: |
-      Epoch of the celestial coordinates of the guide star.
-    type: string
-    sdf:
-      special_processing: VALUE_REQUIRED
-      source:
-        origin: TBD
-    archive_catalog:
-      datatype: nvarchar(10)
-      destination: [WFIExposure.gs_epoch, GuideWindow.gs_epoch]
-  gs_mura:
-    title: Proper Motion of the Guide Star Right Ascension (mas / yr)
-    description: |
-      Proper motion of the guide star in right ascension from the guide star
-      catalog measured in units of milli-arcseconds per year.
-    type: number
-    sdf:
-      special_processing: VALUE_REQUIRED
-      source:
-        origin: TBD
-    archive_catalog:
-      datatype: float
-      destination: [WFIExposure.gs_mura, GuideWindow.gs_mura]
-  gs_mudec:
-    title: Proper Motion of the Guide Star Declination (mas / yr)
-    description: |
-      Proper motion of the guide star in declination from the guide star catalog
-      measured in units of milli-arcseconds per year.
-    type: number
-    sdf:
-      special_processing: VALUE_REQUIRED
-      source:
-        origin: TBD
-    archive_catalog:
-      datatype: float
-      destination: [WFIExposure.gs_mudec, GuideWindow.gs_mudec]
-  gs_para:
-    title: Guide Star Annual Parallax
-    description: |
-      Annual parallax of the guide star from the guide star catalog.
-    type: number
-    sdf:
-      special_processing: VALUE_REQUIRED
-      source:
-        origin: TBD
-    archive_catalog:
-      datatype: float
-      destination: [WFIExposure.gs_para, GuideWindow.gs_para]
-  gs_pattern_error:
-    title: Guide Star Centroid RMS
-    description: |
-      RMS of the guide star position in the tracking guide windows from the Fine
-      Attitude Correction Estimate (FACE) information. The FACE information
-      determines the error across the guiding pattern using all centroid
-      measurements.
-    type: number
-    sdf:
-      special_processing: VALUE_REQUIRED
-      source:
-        origin: TBD
-    archive_catalog:
-      datatype: float
-      destination: [WFIExposure.gs_pattern_error, GuideWindow.gs_pattern_error]
-  gw_window_xstart:
-    title: Guide Window X Start Position (pixels)
-    description: |
-      Minimum X position in the science coordinate frame of all tracking guide
-      windows in this exposure measured in pixels.
-    type: integer
-    sdf:
-      special_processing: VALUE_REQUIRED
-      source:
-        origin: Science Data Formatting
-    archive_catalog:
-      datatype: int
-      destination: [WFIExposure.gw_window_xstart]
-  gw_window_ystart:
-    title: Guide Window Y Start Position (pixels)
-    description: |
-      Minimum Y position in the science coordinate frame of all tracking guide
-      windows in this exposure measured in pixels.
-    type: integer
-    sdf:
-      special_processing: VALUE_REQUIRED
-      source:
-        origin: Science Data Formatting
-    archive_catalog:
-      datatype: int
-      destination: [WFIExposure.gw_window_ystart]
-  gw_window_xstop:
-    title: Guide Window X Stop Position (pixels)
-    description: |
-      Maximum X position in the science coordinate frame of all tracking guide
-      windows in this exposure measured in pixels.
-    type: integer
-    sdf:
-      special_processing: VALUE_REQUIRED
-      source:
-        origin: Science Data Formatting
-    archive_catalog:
-      datatype: int
-      destination: [WFIExposure.gw_window_xstop]
-  gw_window_ystop:
-    title: Guide Window Y Stop Position (pixels)
-    description: |
-      Maximum Y position in the science coordinate frame of all tracking guide
-      windows in this exposure measured in pixels
-    type: integer
-    sdf:
-      special_processing: VALUE_REQUIRED
-      source:
-        origin: Science Data Formatting
-    archive_catalog:
-      datatype: int
-      destination: [WFIExposure.gw_window_ystop]
-  gw_window_xsize:
-    title: Guide Window Size in the X Direction (pixels)
-    description: |
-      Size of a single tracking guide window in this exposure measured along the
-      X axis in units of pixels.
-    type: integer
-    sdf:
-      special_processing: VALUE_REQUIRED
-      source:
-        origin: Science Data Formatting
-    archive_catalog:
-      datatype: int
-      destination: [WFIExposure.gw_window_xsize]
-  gw_window_ysize:
-    title: Guide Window Size in the Y Direction (pixels)
-    description: |
-      Size of a single tracking guide window in this exposure measured along the
-      Y axis in units of pixels.
-    type: integer
-    sdf:
-      special_processing: VALUE_REQUIRED
-      source:
-        origin: Science Data Formatting
-    archive_catalog:
-      datatype: int
-      destination: [WFIExposure.gw_window_ysize]
-propertyOrder: [gw_id, gs_id, gs_catalog_version, gs_ra, gs_dec,
-               gs_ura, gs_udec, gs_mag, gs_umag, gw_fgs_mode,
-               data_start, data_end, gs_ctd_x, gs_ctd_y, gs_ctd_ux, gs_ctd_uy,
-               gs_epoch, gs_mura, gs_mudec, gs_para, gs_pattern_error, gw_window_xstart,
-               gw_window_ystart, gw_window_xstop, gw_window_ystop, gw_window_xsize,
-               gw_window_ysize]
->>>>>>> f6bfbfdf
 flowStyle: block
 ...