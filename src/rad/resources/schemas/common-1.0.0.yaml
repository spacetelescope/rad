%YAML 1.1
---
$schema: asdf://stsci.edu/datamodels/roman/schemas/rad_schema-1.0.0
id: asdf://stsci.edu/datamodels/roman/schemas/common-1.0.0

title: Common metadata properties

allOf:
# Meta Variables
- $ref: asdf://stsci.edu/datamodels/roman/schemas/basic-1.0.0
- type: object
  properties:
    # Meta Objects
<<<<<<< HEAD
    aperture:
      title: Aperture Information
      tag: asdf://stsci.edu/datamodels/roman/tags/aperture-1.0.0
=======
>>>>>>> 1d7078bb
    coordinates:
      title: Name Of The Coordinate Reference Frame
      tag: asdf://stsci.edu/datamodels/roman/tags/coordinates-1.0.0
    ephemeris:
      title: Ephemeris Data Information
      tag: asdf://stsci.edu/datamodels/roman/tags/ephemeris-1.0.0
    exposure:
      title: Exposure Information
      tag: asdf://stsci.edu/datamodels/roman/tags/exposure-1.0.0
    guide_star:
      title: Guide Star Window Information
      tag: asdf://stsci.edu/datamodels/roman/tags/guidestar-1.0.0
    instrument:
      title: WFI Observing Configuration
      tag: asdf://stsci.edu/datamodels/roman/tags/wfi_mode-1.0.0
    observation:
      title: Observation Identifiers
      tag: asdf://stsci.edu/datamodels/roman/tags/observation-1.0.0
    pointing:
      title: Spacecraft Pointing Information
      tag: asdf://stsci.edu/datamodels/roman/tags/pointing-1.0.0
    program:
      title: Program Information
      tag: asdf://stsci.edu/datamodels/roman/tags/program-1.0.0
    ref_file:
      title: Reference File Information
      tag: asdf://stsci.edu/datamodels/roman/tags/ref_file-1.0.0
    rcs:
      title: Relative Calibration System Information
      tag: asdf://stsci.edu/datamodels/roman/tags/rcs-1.0.0
    velocity_aberration:
      title: Velocity Aberration Correction Information
      tag: asdf://stsci.edu/datamodels/roman/tags/velocity_aberration-1.0.0
    visit:
      title: Visit Information
      tag: asdf://stsci.edu/datamodels/roman/tags/visit-1.0.0
    wcs_info:
      title: World Coordinate System (WCS) Parameters
      tag: asdf://stsci.edu/datamodels/roman/tags/wcsinfo-1.0.0
<<<<<<< HEAD
  required: [aperture, coordinates, ephemeris, exposure, guide_star,
             instrument, observation, pointing, program, ref_file,
             target, velocity_aberration, visit, wcs_info]
=======
  required: [coordinates, ephemeris, exposure, guide_star,
             instrument, observation, pointing, program, ref_file,
             rcs, velocity_aberration, visit, wcsinfo]
>>>>>>> 1d7078bb
...<|MERGE_RESOLUTION|>--- conflicted
+++ resolved
@@ -11,12 +11,6 @@
 - type: object
   properties:
     # Meta Objects
-<<<<<<< HEAD
-    aperture:
-      title: Aperture Information
-      tag: asdf://stsci.edu/datamodels/roman/tags/aperture-1.0.0
-=======
->>>>>>> 1d7078bb
     coordinates:
       title: Name Of The Coordinate Reference Frame
       tag: asdf://stsci.edu/datamodels/roman/tags/coordinates-1.0.0
@@ -53,16 +47,10 @@
     visit:
       title: Visit Information
       tag: asdf://stsci.edu/datamodels/roman/tags/visit-1.0.0
-    wcs_info:
+    wcsinfo:
       title: World Coordinate System (WCS) Parameters
       tag: asdf://stsci.edu/datamodels/roman/tags/wcsinfo-1.0.0
-<<<<<<< HEAD
-  required: [aperture, coordinates, ephemeris, exposure, guide_star,
-             instrument, observation, pointing, program, ref_file,
-             target, velocity_aberration, visit, wcs_info]
-=======
   required: [coordinates, ephemeris, exposure, guide_star,
              instrument, observation, pointing, program, ref_file,
              rcs, velocity_aberration, visit, wcsinfo]
->>>>>>> 1d7078bb
 ...