--- conflicted
+++ resolved
@@ -5,11 +5,9 @@
 
 - Removed ``err`` array from dark schema. [#324]
 
-<<<<<<< HEAD
 - Expanded origin db string length. [#326]
-=======
+
 - Updated minimum python version to 3.9. [#325]
->>>>>>> 091794aa
 
 0.17.1 (2023-08-03)
 -------------------
