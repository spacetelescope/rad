0.20.0 (unreleased)
-------------------

- Separated TVAC and FPS schemas into their own suite of files. [#414]

<<<<<<< HEAD
- Fixed the TVAC & FPS archive catalog destinations. [#424]
=======
- Added statistics schemas to both FPS and TVAC. [#423]

- Removed filepath_level_pnt5 from TVAC/FPS database. [#422]

- Removed the db entries for filename_l1a and filename_pnt5 in TVAC and FPS schemas. [#421]
>>>>>>> c9d7381e


0.19.4 (2024-05-08)
-------------------

- Updated RTD with documentation for new data products. [#419]


0.19.3 (2024-04-25)
-------------------

- Duplicated the keywords from groundtest to tvac_groundtest. [#409]


0.19.2 (2024-04-17)
-------------------

- Duplicated the keywords from base_exposure to exposure and similarly for base_guidestar and guidestar. [#406]

0.19.1 (2024-04-04)
-------------------

- Add new schemas to documentation. [#386]

- Convert tag keywords to wildcards for external tags. [#370]

- Added ``exact_datatype`` arguments to prevent ASDF from casting array
  datatypes during save. [#369]

- Add documentation on how to create a new schema. [#375]

- Add ``FPS`` and ``TVAC`` schemas. [#364]

- Update titles and descriptions to those provided by INS. [#361]

- Updated product table names. [#382]

- Changed image units from e/s to DN/s (and added support for MJy/sr). [#389]

- Add attributes under the ``basic`` schema to ``WfiMosaic.meta``. [#390]

- Split cal_step into L2 and L3 versions. [#397]

- Add Members Keyword to Resample Schema. [#396]

- Create the flux step schema. [#395]

- Create ``outlier_detection`` schema and add bit mask field to both it and ``resample``. [#401]

- Add source_catalog and segmentation_map schemas for Level 2 and Level 3 files. [#393]


0.19.0 (2024-02-09)
-------------------

- Added streamlined Level 3 Mosaic metadata schemas. [#334]

- Remove the unused ``variance-1.0.0`` schema. [#344]

- Add wcs tag to wfi_image and wfi_mosaic schemas. [#351]

0.18.0 (2023-11-06)
-------------------

- Added Slope and Error to Dark reference schema. [#323]

- Removed ``err`` array from dark schema. [#324]

- Expanded origin db string length. [#326]

- Updated minimum python version to 3.9. [#325]

- Added truncated keyword. [#330]

- Added GuideWindow db table to Basic tagged scalars. [#327]

- Added optional dq array. [#328]

- Update required elements for release. [#337]


0.17.1 (2023-08-03)
-------------------

- Added "archive_catalog" field to ref_file. [#303]

- Added a prefix ``s_`` to the archive destination in "cal_step". [#303]

- Require all the new ``cal_step`` steps to be present in the ``cal_step`` schema. [#301]

- Add missing unit enforcements to various schemas. [#300]

0.17.0 (2023-07-27)
-------------------

- Fix invalid uri fragment in rad_schema. [#286]

- Update the steps listed in ``cal_step`` to reflect the currently implemented steps.
  The new additions are ``outlier_detection``, ``refpix``, ``sky_match``, and ``tweak_reg``. [#282]

- Update the steps listed in ``cal_step`` with the ``resample`` step. [#295]

- Fix the URIs for ``inverselinearity`` and add consistency checks for names/uris. [#296]

- Add ``archive_meta`` keyword for the MAST archive to encode information specific
  to the archive's needs. [#279]

0.16.0 (2023-06-26)
-------------------

- Fix minor discrepancies found when looking over the schemas. [#267]

- Bugfix for ``inverse_linearity-1.0.0``'s ``reftype`` so that it is CRDS
  compatible. [#272]

- Add schema ``refpix-1.0.0`` as a schema for the reference pixel correction's
  reference file. [#270]

- Add keyword to indicate if and which datamodel the schema describes. [#278]

- Add schema ``msos_stack-1.0.0`` as a level 3 schema for SSC. [#276]

0.15.0 (2023-05-12)
-------------------

- Update program to be a string to match association code [#255]

- Add gw_science_file_source to GW file, update size of the filename [#258]

- Update program to be a string to match association code [#255]

- Update guide star id, add catalog version, and add science file name [#258]

- Add gw_science_file_source to GW file, update size of the filename [#258]

- Remove use of deprecated ``pytest-openfiles`` ``pytest`` plugin. This has been replaced by
  catching ``ResourceWarning`` s. [#231]

- Add read pattern to the exposure group. [#233]

- Add ``distortion`` keyword option to the list of reference files, so that the ``distortion``
  reference file can be properly allowed in by the ``ref_file-1.0.0`` schema. [#237]

- Changelog CI workflow has been added. [#240]

- Clarifying database tables for guidewindows and guidestar." [#250]

- Remove the ``unit-1.0.0`` schema, because it is no-longer needed. [#248]

- Remove the unused ``pixelarea-1.0.0`` schema, which was replaced by the
  ``reference_files/pixelarea-1.0.0`` schema. [#245]

- Added support for level 3 mosaic model. [#241]

- Add further restrictions to the ``patternProperties`` keywords in the
  ``wfi_img_photom`` schema. [#254]


0.14.2 (2023-03-31)
-------------------

- Format the code with ``isort`` and ``black``. [#200]

- Switch linting from ``flake8`` to ``ruff``. [#201]

- Start using ``codespell`` to check and correct spelling mistakes. [#202]

- Created inverse non-linearity schema. [#213]

- Added PR Template. [#221]

- Begin process of decommissioning the Roman specific, non-VOunits. [#220]

- Fix schemas with $ref at root level. [#222]

- Add schema for source detection. [#215]

- Temporarily make source detection optional in cal_logs. [#224]

- Add database team to Code Owners file [#227]

- Update CodeOwners file [#230]


0.14.1 (2023-01-31)
-------------------

- Update guidwindow titles and descriptions. [#193]

- Changed science arrays to quantities. [#192]

- Add units to the schemas for science data quantities to specify allowed values. [#195]

- Update Reference file schemas to utilize quantities for all relevant arrays. [#198]

- Fix ``enum`` bug in schemas. [#194]

- move metadata to ``pyproject.toml`` in accordance with PEP621 [#196]

- Add ``pre-commit`` support. [#199]

- Add IPC reference schema. [#203]

- Updated  the variable type of x/y start/stop/size in guidewindow and guidestar schemas. [#205]

- Changed SDF "origin" in ephemeris-1.0.0.yaml to use definitive/predicted ephemeris. [#207]

- Adjust activity identifier in observation schema to better reflect potential values. [#204]

- Deleted source_type_apt from target-1.0.0.yaml [#206]

- Add reftype to IPC Schema. [#214]


0.14.0 (2022-11-04)
-------------------

- Use PSS views in SDF origin attribute. [#167]

- Add support for specific non-VOUnit units used by Roman. [#168]

0.13.2 (2022-08-23)
-------------------

- Add ``IPAC/SSC`` to ``origin`` enum. [#160]

- Add archive information to ``ref_file`` and fix indentation there. [#161]

0.13.1 (2022-07-29)
-------------------

- Removed CRDS version information from basic schema. [#146]

- Changed the dimensionality of the err variable in ramp. [149#]

- Create docs for RTD. [#151]

- Moved gw_function_start_time, gw_function_end_time, and
  gw_acq_exec_stat from GuideStar to GuideWindow. Removed duplicate
  gw time entries. [#154]

- Changed optical filter name W146 to F146. [#156]

- Moved archive related information in the ``basic`` schema directly
  into a tagged object for easier retrieval by ASDF. [#153, #158, #159]

- Fix ref_file schema. [#157]

0.13.0 (2022-04-25)
-------------------

- Remove start_time and end_time from the observation schema [#142]


0.12.0 (2022-04-15)
-------------------

- exposure schema update in include descriptions [#139]

- Moved ma_table_name and ma_table_number from observation to exposure schemas. [#138]

0.11.0 (2022-04-06)
-------------------

- Initial Guide Window Schema [#120]

- Enumerate aperture_name in the aperture schema [#129]

- Remove exptype and p_keywords from Distortion Model [#127]

- Added photom keyword attribute to cal_step schema. [#132]

- Added ma_table_number to observation and dark schemas. [#134]

- Create distortion schema [#122]

0.10.0 (2022-02-22)
-------------------

- Moved detector list to new file for importing to both data and reference schemas. [#119]

- Added support for Distortion reference files. Tweaked schema for WFI detector list. [#122]

- Changed input_unit and output_unit keyword types, titles, and tests. [#126]

- Removed exptype and p_keywords from Distortion schema. [#128]


0.9.0 (2022-02-15)
------------------

- Add FGS (Fine Guidance System) modes to guidestar schema. [#103]

- Set all calsteps to required. [#102]

- Added p_exptype to exposure group for reference files (dark & readnoise)
  to enable automatic rmap generation. Added test to ensure that the p_exptype
  expression matched the exposure/type enum list. [#105]

- Added boolean level0_compressed attribute keyword to exposure group to
  indicate if the level 0 data was compressed. [#104]

- Update schemas for ramp, level 1, and 2 files to contain accurate representation of
  reference pixels. The level 1 file has an array that contains both the science and
  the border reference pixels, and another array containing the amp33 reference pixels.
  Ramp models also have an array that contains the science data and the border reference
  pixels and another array for the amp33 reference pixels, and they also contain four
  separate arrays that contain the original border reference pixels copied during
  the dq_init step (and four additional arrays for their DQ). The level 2 file data
  array only contains the science pixels (the border pixels are trimmed during ramp fit),
  and contains separate arrays for the original border pixels and their dq arrays, and
  the amp33 reference pixels. [#112]

- Added ``uncertainty`` attributes to ``photometry`` and ``pixelareasr``
  to the photometry reference file schema. [#114]

- Removed ``Photometry`` from required properties in ``common``. [#115]

- Updated dark schema to include group keywords from exposure. [#117]

0.8.0 (2021-11-22)
------------------

- Add ``cal_logs`` to wfi_image-1.0.0 to retain log messages from romancal. [#96]

0.7.1 (2021-10-26)
------------------

- Reverted exposure time types from string back to astropy Time. [#94]

0.7.0 (2021-10-11)
------------------

- Added nonlinearity support. [#79]

- Added saturation reference file support. [#78]

- Added support for super-bias reference files. [#81]

- Added pixel area reference file support. [#80]

- Removed ``pixelarea`` and ``var_flat`` from the list of required attributes in ``wfi_image``. [#83]

- Changed certain exposure time types to string. Added units to guidestar variables, where appropriate. Removed references to RGS in guidestar. Added examples of observation numbers. [#91]

- Added mode keyword to dark and readnoise. [#90]

- ``RampFitOutput.pedestal`` needs to be 2-dimensional. [#86]

- Added optical_element to appropriate reference file schemas. Added ma_table_name to dark schema. Adjusted pixelarea schema imports. [#92]


0.6.1 (2021-08-26)
------------------

- Changed ENGINEERING to F213 in optical_element. [#70]

- Workaround for setuptools_scm issues with recent versions of pip. [#71]

0.6.0 (2021-08-23)
------------------

- Added enumeration for ``meta.pedigree``. [#65, #67]

- Added more steps to the cal_step schema. [#66]

0.5.0 (2021-08-06)
------------------

- Adjust dimensionality of wfi_science_raw data array. [#64]

- Added dq_init step to cal_step. [#63]

0.4.0 (2021-07-23)
------------------

- Removed basic from ref_common and moved some of its attributes directly to ref_common [#59]

- Updated dq arrays to be of type uint32. Removed zeroframe, refout, and dq_def arrays. [#61]

0.3.0 (2021-06-28)
------------------

- Updated rampfitoutput model and WFIimgphotom models. Renamed rampfitoutput ramp_fit_output. [#58]

0.2.0 (2021-06-04)
------------------

- Updated yaml files to match latest in RomanCAL. [JIRA RCAL-143]

- Changed string date/time to astropy time objects. [JIRA RCAL-153]

- Updated id URIs. [JIRA RCAL-153]

- Updated all integers to proper integer types. [JIRA RCAL-153]

- Updated exposure.type. [JIRA RCAL-153]

- Change gs to gw in guidestar to reflect that they are all windows.
  [JIRA RCAL-153]

- Corrected Manifest URI. [#5]

- Removed keyword_pixelarea from Manifest. [#11]

- Removed .DS_Store files. [#7]

- Change URI prefix to asdf://, add tests and CI infrastructure. [#14]

- Moved common.yaml keywords to basic.yaml, and adjusted tests for
  basic.yaml. [JIRA RAD-7]

- Added misc. required db keyword attributes. [JIRA RAD-7]

- Added wfi photom schema and tests. [#34]

- Added Dark schema and updated Flat schema. [#35]

- Added dq schema. [#32]

- Added readnoise, mask, and gain schemas. [#37]

- Added support for ramp fitting schemas. [#43]

- Updated aperture, basic, ephemeris, exposure, guidestar, observation, pixelarea, and visit schemas. [#46]

- Added support for variance object schemas. [#38]

0.1.0 (unreleased)
------------------

- Initial Schemas for Roman Calibration Pipeline and SDP file generation<|MERGE_RESOLUTION|>--- conflicted
+++ resolved
@@ -3,15 +3,13 @@
 
 - Separated TVAC and FPS schemas into their own suite of files. [#414]
 
-<<<<<<< HEAD
 - Fixed the TVAC & FPS archive catalog destinations. [#424]
-=======
+
 - Added statistics schemas to both FPS and TVAC. [#423]
 
 - Removed filepath_level_pnt5 from TVAC/FPS database. [#422]
 
 - Removed the db entries for filename_l1a and filename_pnt5 in TVAC and FPS schemas. [#421]
->>>>>>> c9d7381e
 
 
 0.19.4 (2024-05-08)
