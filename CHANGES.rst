0.20.0 (unreleased)
-------------------

- Separated TVAC and FPS schemas into their own suite of files. [#414]

<<<<<<< HEAD
- Added statistics schemas to both FPS and TVAC. [#423]
=======
- Removed filepath_level_pnt5 from TVAC/FPS database. [#422]

- Removed the db entries for filename_l1a and filename_pnt5 in TVAC and FPS schemas. [#421]
>>>>>>> cf1ab334


0.19.4 (2024-05-08)
-------------------

- Updated RTD with documentation for new data products. [#419]


0.19.3 (2024-04-25)
-------------------

- Duplicated the keywords from groundtest to tvac_groundtest. [#409]


0.19.2 (2024-04-17)
-------------------

- Duplicated the keywords from base_exposure to exposure and similarly for base_guidestar and guidestar. [#406]

0.19.1 (2024-04-04)
-------------------

- Add new schemas to documentation. [#386]

- Convert tag keywords to wildcards for external tags. [#370]

- Added ``exact_datatype`` arguments to prevent ASDF from casting array
  datatypes during save. [#369]

- Add documentation on how to create a new schema. [#375]

- Add ``FPS`` and ``TVAC`` schemas. [#364]

- Update titles and descriptions to those provided by INS. [#361]

- Updated product table names. [#382]

- Changed image units from e/s to DN/s (and added support for MJy/sr). [#389]

- Add attributes under the ``basic`` schema to ``WfiMosaic.meta``. [#390]

- Split cal_step into L2 and L3 versions. [#397]

- Add Members Keyword to Resample Schema. [#396]

- Create the flux step schema. [#395]

- Create ``outlier_detection`` schema and add bit mask field to both it and ``resample``. [#401]

- Add source_catalog and segmentation_map schemas for Level 2 and Level 3 files. [#393]


0.19.0 (2024-02-09)
-------------------

- Added streamlined Level 3 Mosaic metadata schemas. [#334]

- Remove the unused ``variance-1.0.0`` schema. [#344]

- Add wcs tag to wfi_image and wfi_mosaic schemas. [#351]

0.18.0 (2023-11-06)
-------------------

- Added Slope and Error to Dark reference schema. [#323]

- Removed ``err`` array from dark schema. [#324]

- Expanded origin db string length. [#326]

- Updated minimum python version to 3.9. [#325]

- Added truncated keyword. [#330]

- Added GuideWindow db table to Basic tagged scalars. [#327]

- Added optional dq array. [#328]

- Update required elements for release. [#337]


0.17.1 (2023-08-03)
-------------------

- Added "archive_catalog" field to ref_file. [#303]

- Added a prefix ``s_`` to the archive destination in "cal_step". [#303]

- Require all the new ``cal_step`` steps to be present in the ``cal_step`` schema. [#301]

- Add missing unit enforcements to various schemas. [#300]

0.17.0 (2023-07-27)
-------------------

- Fix invalid uri fragment in rad_schema. [#286]

- Update the steps listed in ``cal_step`` to reflect the currently implemented steps.
  The new additions are ``outlier_detection``, ``refpix``, ``sky_match``, and ``tweak_reg``. [#282]

- Update the steps listed in ``cal_step`` with the ``resample`` step. [#295]

- Fix the URIs for ``inverselinearity`` and add consistency checks for names/uris. [#296]

- Add ``archive_meta`` keyword for the MAST archive to encode information specific
  to the archive's needs. [#279]

0.16.0 (2023-06-26)
-------------------

- Fix minor discrepancies found when looking over the schemas. [#267]

- Bugfix for ``inverse_linearity-1.0.0``'s ``reftype`` so that it is CRDS
  compatible. [#272]

- Add schema ``refpix-1.0.0`` as a schema for the reference pixel correction's
  reference file. [#270]

- Add keyword to indicate if and which datamodel the schema describes. [#278]

- Add schema ``msos_stack-1.0.0`` as a level 3 schema for SSC. [#276]

0.15.0 (2023-05-12)
-------------------

- Update program to be a string to match association code [#255]

- Add gw_science_file_source to GW file, update size of the filename [#258]

- Update program to be a string to match association code [#255]

- Update guide star id, add catalog version, and add science file name [#258]

- Add gw_science_file_source to GW file, update size of the filename [#258]

- Remove use of deprecated ``pytest-openfiles`` ``pytest`` plugin. This has been replaced by
  catching ``ResourceWarning`` s. [#231]

- Add read pattern to the exposure group. [#233]

- Add ``distortion`` keyword option to the list of reference files, so that the ``distortion``
  reference file can be properly allowed in by the ``ref_file-1.0.0`` schema. [#237]

- Changelog CI workflow has been added. [#240]

- Clarifying database tables for guidewindows and guidestar." [#250]

- Remove the ``unit-1.0.0`` schema, because it is no-longer needed. [#248]

- Remove the unused ``pixelarea-1.0.0`` schema, which was replaced by the
  ``reference_files/pixelarea-1.0.0`` schema. [#245]

- Added support for level 3 mosaic model. [#241]

- Add further restrictions to the ``patternProperties`` keywords in the
  ``wfi_img_photom`` schema. [#254]


0.14.2 (2023-03-31)
-------------------

- Format the code with ``isort`` and ``black``. [#200]

- Switch linting from ``flake8`` to ``ruff``. [#201]

- Start using ``codespell`` to check and correct spelling mistakes. [#202]

- Created inverse non-linearity schema. [#213]

- Added PR Template. [#221]

- Begin process of decommissioning the Roman specific, non-VOunits. [#220]

- Fix schemas with $ref at root level. [#222]

- Add schema for source detection. [#215]

- Temporarily make source detection optional in cal_logs. [#224]

- Add database team to Code Owners file [#227]

- Update CodeOwners file [#230]


0.14.1 (2023-01-31)
-------------------

- Update guidwindow titles and descriptions. [#193]

- Changed science arrays to quantities. [#192]

- Add units to the schemas for science data quantities to specify allowed values. [#195]

- Update Reference file schemas to utilize quantities for all relevant arrays. [#198]

- Fix ``enum`` bug in schemas. [#194]

- move metadata to ``pyproject.toml`` in accordance with PEP621 [#196]

- Add ``pre-commit`` support. [#199]

- Add IPC reference schema. [#203]

- Updated  the variable type of x/y start/stop/size in guidewindow and guidestar schemas. [#205]

- Changed SDF "origin" in ephemeris-1.0.0.yaml to use definitive/predicted ephemeris. [#207]

- Adjust activity identifier in observation schema to better reflect potential values. [#204]

- Deleted source_type_apt from target-1.0.0.yaml [#206]

- Add reftype to IPC Schema. [#214]


0.14.0 (2022-11-04)
-------------------

- Use PSS views in SDF origin attribute. [#167]

- Add support for specific non-VOUnit units used by Roman. [#168]

0.13.2 (2022-08-23)
-------------------

- Add ``IPAC/SSC`` to ``origin`` enum. [#160]

- Add archive information to ``ref_file`` and fix indentation there. [#161]

0.13.1 (2022-07-29)
-------------------

- Removed CRDS version information from basic schema. [#146]

- Changed the dimensionality of the err variable in ramp. [149#]

- Create docs for RTD. [#151]

- Moved gw_function_start_time, gw_function_end_time, and
  gw_acq_exec_stat from GuideStar to GuideWindow. Removed duplicate
  gw time entries. [#154]

- Changed optical filter name W146 to F146. [#156]

- Moved archive related information in the ``basic`` schema directly
  into a tagged object for easier retrieval by ASDF. [#153, #158, #159]

- Fix ref_file schema. [#157]

0.13.0 (2022-04-25)
-------------------

- Remove start_time and end_time from the observation schema [#142]


0.12.0 (2022-04-15)
-------------------

- exposure schema update in include descriptions [#139]

- Moved ma_table_name and ma_table_number from observation to exposure schemas. [#138]

0.11.0 (2022-04-06)
-------------------

- Initial Guide Window Schema [#120]

- Enumerate aperture_name in the aperture schema [#129]

- Remove exptype and p_keywords from Distortion Model [#127]

- Added photom keyword attribute to cal_step schema. [#132]

- Added ma_table_number to observation and dark schemas. [#134]

- Create distortion schema [#122]

0.10.0 (2022-02-22)
-------------------

- Moved detector list to new file for importing to both data and reference schemas. [#119]

- Added support for Distortion reference files. Tweaked schema for WFI detector list. [#122]

- Changed input_unit and output_unit keyword types, titles, and tests. [#126]

- Removed exptype and p_keywords from Distortion schema. [#128]


0.9.0 (2022-02-15)
------------------

- Add FGS (Fine Guidance System) modes to guidestar schema. [#103]

- Set all calsteps to required. [#102]

- Added p_exptype to exposure group for reference files (dark & readnoise)
  to enable automatic rmap generation. Added test to ensure that the p_exptype
  expression matched the exposure/type enum list. [#105]

- Added boolean level0_compressed attribute keyword to exposure group to
  indicate if the level 0 data was compressed. [#104]

- Update schemas for ramp, level 1, and 2 files to contain accurate representation of
  reference pixels. The level 1 file has an array that contains both the science and
  the border reference pixels, and another array containing the amp33 reference pixels.
  Ramp models also have an array that contains the science data and the border reference
  pixels and another array for the amp33 reference pixels, and they also contain four
  separate arrays that contain the original border reference pixels copied during
  the dq_init step (and four additional arrays for their DQ). The level 2 file data
  array only contains the science pixels (the border pixels are trimmed during ramp fit),
  and contains separate arrays for the original border pixels and their dq arrays, and
  the amp33 reference pixels. [#112]

- Added ``uncertainty`` attributes to ``photometry`` and ``pixelareasr``
  to the photometry reference file schema. [#114]

- Removed ``Photometry`` from required properties in ``common``. [#115]

- Updated dark schema to include group keywords from exposure. [#117]

0.8.0 (2021-11-22)
------------------

- Add ``cal_logs`` to wfi_image-1.0.0 to retain log messages from romancal. [#96]

0.7.1 (2021-10-26)
------------------

- Reverted exposure time types from string back to astropy Time. [#94]

0.7.0 (2021-10-11)
------------------

- Added nonlinearity support. [#79]

- Added saturation reference file support. [#78]

- Added support for super-bias reference files. [#81]

- Added pixel area reference file support. [#80]

- Removed ``pixelarea`` and ``var_flat`` from the list of required attributes in ``wfi_image``. [#83]

- Changed certain exposure time types to string. Added units to guidestar variables, where appropriate. Removed references to RGS in guidestar. Added examples of observation numbers. [#91]

- Added mode keyword to dark and readnoise. [#90]

- ``RampFitOutput.pedestal`` needs to be 2-dimensional. [#86]

- Added optical_element to appropriate reference file schemas. Added ma_table_name to dark schema. Adjusted pixelarea schema imports. [#92]


0.6.1 (2021-08-26)
------------------

- Changed ENGINEERING to F213 in optical_element. [#70]

- Workaround for setuptools_scm issues with recent versions of pip. [#71]

0.6.0 (2021-08-23)
------------------

- Added enumeration for ``meta.pedigree``. [#65, #67]

- Added more steps to the cal_step schema. [#66]

0.5.0 (2021-08-06)
------------------

- Adjust dimensionality of wfi_science_raw data array. [#64]

- Added dq_init step to cal_step. [#63]

0.4.0 (2021-07-23)
------------------

- Removed basic from ref_common and moved some of its attributes directly to ref_common [#59]

- Updated dq arrays to be of type uint32. Removed zeroframe, refout, and dq_def arrays. [#61]

0.3.0 (2021-06-28)
------------------

- Updated rampfitoutput model and WFIimgphotom models. Renamed rampfitoutput ramp_fit_output. [#58]

0.2.0 (2021-06-04)
------------------

- Updated yaml files to match latest in RomanCAL. [JIRA RCAL-143]

- Changed string date/time to astropy time objects. [JIRA RCAL-153]

- Updated id URIs. [JIRA RCAL-153]

- Updated all integers to proper integer types. [JIRA RCAL-153]

- Updated exposure.type. [JIRA RCAL-153]

- Change gs to gw in guidestar to reflect that they are all windows.
  [JIRA RCAL-153]

- Corrected Manifest URI. [#5]

- Removed keyword_pixelarea from Manifest. [#11]

- Removed .DS_Store files. [#7]

- Change URI prefix to asdf://, add tests and CI infrastructure. [#14]

- Moved common.yaml keywords to basic.yaml, and adjusted tests for
  basic.yaml. [JIRA RAD-7]

- Added misc. required db keyword attributes. [JIRA RAD-7]

- Added wfi photom schema and tests. [#34]

- Added Dark schema and updated Flat schema. [#35]

- Added dq schema. [#32]

- Added readnoise, mask, and gain schemas. [#37]

- Added support for ramp fitting schemas. [#43]

- Updated aperture, basic, ephemeris, exposure, guidestar, observation, pixelarea, and visit schemas. [#46]

- Added support for variance object schemas. [#38]

0.1.0 (unreleased)
------------------

- Initial Schemas for Roman Calibration Pipeline and SDP file generation<|MERGE_RESOLUTION|>--- conflicted
+++ resolved
@@ -3,13 +3,11 @@
 
 - Separated TVAC and FPS schemas into their own suite of files. [#414]
 
-<<<<<<< HEAD
 - Added statistics schemas to both FPS and TVAC. [#423]
-=======
+
 - Removed filepath_level_pnt5 from TVAC/FPS database. [#422]
 
 - Removed the db entries for filename_l1a and filename_pnt5 in TVAC and FPS schemas. [#421]
->>>>>>> cf1ab334
 
 
 0.19.4 (2024-05-08)
