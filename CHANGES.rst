--- conflicted
+++ resolved
@@ -4,13 +4,11 @@
 - Remove use of deprecated ``pytest-openfiles`` ``pytest`` plugin. This has been replaced by
   catching ``ResourceWarning`` s. [#231]
 
-<<<<<<< HEAD
 - Add read pattern to the exposure group. [#233]
 
-=======
 - Add ``distortion`` keyword option to the list of reference files, so that the ``distortion``
   reference file can be properly allowed in by the ``ref_file-1.0.0`` schema. [#237]
->>>>>>> 308f1431
+
 
 0.14.2 (2023-03-31)
 -------------------
