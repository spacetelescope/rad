--- conflicted
+++ resolved
@@ -1,9 +1,8 @@
 0.20.0 (unreleased)
 -------------------
 
-<<<<<<< HEAD
 - This PR removes reference file and guidewindow db tables from cal_step schemas. [#420]
-=======
+
 - Separated TVAC and FPS schemas into their own suite of files. [#414]
 
 
@@ -12,7 +11,6 @@
 
 - Updated RTD with documentation for new data products. [#419]
 
->>>>>>> 60afc245
 
 0.19.3 (2024-04-25)
 -------------------
