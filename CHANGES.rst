0.15.0 (unreleased)
-------------------

- Update program to be a string to match association code [#255]

- Add gw_science_file_source to GW file, update size of the filename [#258]

- Update program to be a string to match association code [#255]

- Update guide star id, add catalog version, and add science file name [#258]

- Add gw_science_file_source to GW file, update size of the filename [#258]

- Remove use of deprecated ``pytest-openfiles`` ``pytest`` plugin. This has been replaced by
  catching ``ResourceWarning`` s. [#231]

- Add read pattern to the exposure group. [#233]

- Add ``distortion`` keyword option to the list of reference files, so that the ``distortion``
  reference file can be properly allowed in by the ``ref_file-1.0.0`` schema. [#237]

- Changelog CI workflow has been added. [#240]

- Clarifying database tables for guidewindows and guidestar." [#250]

- Remove the ``unit-1.0.0`` schema, because it is no-longer needed. [#248]

- Remove the unused ``pixelarea-1.0.0`` schema, which was replaced by the
  ``reference_files/pixelarea-1.0.0`` schema. [#245]

<<<<<<< HEAD
- Added support for level 3 mosaic model. [#241]

=======
- Add further restrictions to the ``patternProperties`` keywords in the
  ``wfi_img_photom`` schema. [#254]
>>>>>>> 145b0b4e

0.14.2 (2023-03-31)
-------------------

- Format the code with ``isort`` and ``black``. [#200]

- Switch linting from ``flake8`` to ``ruff``. [#201]

- Start using ``codespell`` to check and correct spelling mistakes. [#202]

- Created inverse non-linearity schema. [#213]

- Added PR Template. [#221]

- Begin process of decommissioning the Roman specific, non-VOunits. [#220]

- Fix schemas with $ref at root level. [#222]

- Add schema for source detection. [#215]

- Temporarily make source detection optional in cal_logs. [#224]

- Add database team to Code Owners file [#227]

- Update CodeOwners file [#230]


0.14.1 (2023-01-31)
-------------------

- Update guidwindow titles and descriptions. [#193]

- Changed science arrays to quantities. [#192]

- Add units to the schemas for science data quantities to specify allowed values. [#195]

- Update Reference file schemas to utilize quantities for all relevant arrays. [#198]

- Fix ``enum`` bug in schemas. [#194]

- move metadata to ``pyproject.toml`` in accordance with PEP621 [#196]

- Add ``pre-commit`` support. [#199]

- Add IPC reference schema. [#203]

- Updated  the variable type of x/y start/stop/size in guidewindow and guidestar schemas. [#205]

- Changed SDF "origin" in ephemeris-1.0.0.yaml to use definitve/predicted ephemeris. [#207]

- Adjust activity identifier in observation schema to better reflect potential values. [#204]

- Deleted source_type_apt from target-1.0.0.yaml [#206]

- Add reftype to IPC Schema. [#214]


0.14.0 (2022-11-04)
-------------------

- Use PSS views in SDF origin attribute. [#167]

- Add support for specific non-VOUnit units used by Roman. [#168]

0.13.2 (2022-08-23)
-------------------

- Add ``IPAC/SSC`` to ``origin`` enum. [#160]

- Add archive information to ``ref_file`` and fix indentation there. [#161]

0.13.1 (2022-07-29)
-------------------

- Removed CRDS version information from basic schema. [#146]

- Changed the dimensionality of the err variable in ramp. [149#]

- Create docs for RTD. [#151]

- Moved gw_function_start_time, gw_function_end_time, and
  gw_acq_exec_stat from GuideStar to GuideWindow. Removed duplicate
  gw time entries. [#154]

- Changed optical filter name W146 to F146. [#156]

- Moved archive related information in the ``basic`` schema directly
  into a tagged object for easier retrieval by ASDF. [#153, #158, #159]

- Fix ref_file schema. [#157]

0.13.0 (2022-04-25)
-------------------

- Remove start_time and end_time from the observation schema [#142]


0.12.0 (2022-04-15)
-------------------

- exposure schema update in include descriptions [#139]

- Moved ma_table_name and ma_table_number from observation to exposure schemas. [#138]

0.11.0 (2022-04-06)
-------------------

- Initial Guide Window Schema [#120]

- Enumerate aperture_name in the aperture schema [#129]

- Remove exptype and p_keywords from Distortion Model [#127]

- Added photom keyword attribute to cal_step schema. [#132]

- Added ma_table_number to observation and dark schemas. [#134]

- Create distortion schema [#122]

0.10.0 (2022-02-22)
-------------------

- Moved detector list to new file for importing to both data and reference schemas. [#119]

- Added support for Distortion reference files. Tweaked schema for WFI detector list. [#122]

- Changed input_unit and output_unit keyword types, titles, and tests. [#126]

- Removed exptype and p_keywords from Distortion schema. [#128]


0.9.0 (2022-02-15)
------------------

- Add FGS (Fine Guidance System) modes to guidestar schema. [#103]

- Set all calsteps to required. [#102]

- Added p_exptype to exposure group for reference files (dark & readnoise)
  to enable automatic rmap generation. Added test to ensure that the p_exptype
  expression matched the exposure/type enum list. [#105]

- Added boolean level0_compressed attribute keyword to exposure group to
  indicate if the level 0 data was compressed. [#104]

- Update schemas for ramp, level 1, and 2 files to contain accurate representation of
  reference pixels. The level 1 file has an array that contains both the science and
  the border reference pixels, and another array containing the amp33 reference pixels.
  Ramp models also have an array that contains the science data and the border reference
  pixels and another array for the amp33 reference pixels, and they also contain four
  separate arrays that contain the original border reference pixels copied during
  the dq_init step (and four additional arrays for their DQ). The level 2 file data
  array only contains the science pixels (the border pixels are trimmed during ramp fit),
  and contains separate arrays for the original border pixels and their dq arrays, and
  the amp33 reference pixels. [#112]

- Added ``uncertainty`` attributes to ``photometry`` and ``pixelareasr``
  to the photometry reference file schema. [#114]

- Removed ``Photometry`` from required properties in ``common``. [#115]

- Updated dark schema to include group keywords from exposure. [#117]

0.8.0 (2021-11-22)
------------------

- Add ``cal_logs`` to wfi_image-1.0.0 to retain log messages from romancal. [#96]

0.7.1 (2021-10-26)
------------------

- Reverted exposure time types from string back to astropy Time. [#94]

0.7.0 (2021-10-11)
------------------

- Added nonlinearity support. [#79]

- Added saturation reference file support. [#78]

- Added support for super-bias reference files. [#81]

- Added pixel area reference file support. [#80]

- Removed ``pixelarea`` and ``var_flat`` from the list of required attributes in ``wfi_image``. [#83]

- Changed certain exposure time types to string. Added units to guidestar variables, where appropriate. Removed references to RGS in guidestar. Added examples of observation numbers. [#91]

- Added mode keyword to dark and readnoise. [#90]

- ``RampFitOutput.pedestal`` needs to be 2-dimensional. [#86]

- Added optical_element to appropriate reference file schemas. Added ma_table_name to dark schema. Adjusted pixelarea schema imports. [#92]


0.6.1 (2021-08-26)
------------------

- Changed ENGINEERING to F213 in optical_element. [#70]

- Workaround for setuptools_scm issues with recent versions of pip. [#71]

0.6.0 (2021-08-23)
------------------

- Added enumeration for ``meta.pedigree``. [#65, #67]

- Added more steps to the cal_step schema. [#66]

0.5.0 (2021-08-06)
------------------

- Adjust dimensionality of wfi_science_raw data array. [#64]

- Added dq_init step to cal_step. [#63]

0.4.0 (2021-07-23)
------------------

- Removed basic from ref_common and moved some of its attributes directly to ref_common [#59]

- Updated dq arrays to be of type uint32. Removed zeroframe, refout, and dq_def arrays. [#61]

0.3.0 (2021-06-28)
------------------

- Updated rampfitoutput model and WFIimgphotom models. Renamed rampfitoutput ramp_fit_output. [#58]

0.2.0 (2021-06-04)
------------------

- Updated yaml files to match latest in RomanCAL. [JIRA RCAL-143]

- Changed string date/time to astropy time objects. [JIRA RCAL-153]

- Updated id URIs. [JIRA RCAL-153]

- Updated all integers to proper integer types. [JIRA RCAL-153]

- Updated exposure.type. [JIRA RCAL-153]

- Change gs to gw in guidestar to reflect that they are all windows.
  [JIRA RCAL-153]

- Corrected Manifest URI. [#5]

- Removed keyword_pixelarea from Manifest. [#11]

- Removed .DS_Store files. [#7]

- Change URI prefix to asdf://, add tests and CI infrastructure. [#14]

- Moved common.yaml keywords to basic.yaml, and adjusted tests for
  basic.yaml. [JIRA RAD-7]

- Added misc. required db keyword attributes. [JIRA RAD-7]

- Added wfi photom schema and tests. [#34]

- Added Dark schema and updated Flat schema. [#35]

- Added dq schema. [#32]

- Added readnoise, mask, and gain schemas. [#37]

- Added support for ramp fitting schemas. [#43]

- Updated aperture, basic, ephemeris, exposure, guidestar, observation, pixelarea, and visit schemas. [#46]

- Added support for variance object schemas. [#38]

0.1.0 (unreleased)
------------------

- Initial Schemas for Roman Calibration Pipeline and SDP file generation<|MERGE_RESOLUTION|>--- conflicted
+++ resolved
@@ -28,13 +28,11 @@
 - Remove the unused ``pixelarea-1.0.0`` schema, which was replaced by the
   ``reference_files/pixelarea-1.0.0`` schema. [#245]
 
-<<<<<<< HEAD
 - Added support for level 3 mosaic model. [#241]
 
-=======
 - Add further restrictions to the ``patternProperties`` keywords in the
   ``wfi_img_photom`` schema. [#254]
->>>>>>> 145b0b4e
+
 
 0.14.2 (2023-03-31)
 -------------------
